<<<<<<< HEAD
########################################################################################################################
########################################### simulation configuration ###################################################
########################################################################################################################

simulation:
  "rts": true                               # do you want to run a real-time simulation (rts)
                                            # or a normal, full-speed simulation (sim)?
  # rts only
  "lem_active": true                        # should the lem be simulated? always true in sim
  "agents_active": true                     # should agents be simulated? always true in sim
  "rts_start_steps": 6                      # when beginning an rts, this many steps will be
                                            # simulated at an accelerated rate, before the rts commences

  # sim only
  "sim_start": "2021-03-23 00:00"           # simulation start as unix timestamp
  "sim_start_tz": "europe/berlin"           # timezone of simulation
  "sim_length": 1                           # length of the simulation in days

  "path_input_data": "../input_data"        # path relative to the lemlab repository
  "path_scenarios": "../scenarios"          # path relative to the lemlab repository

########################################################################################################################
######################################### lem platform configuration ###################################################
########################################################################################################################

lem:
  ################# market settings #####################
  "types_clearing_ex_ante": {0: "pda"}
  "types_clearing_ex_post": {0: "community"}
                                            # market types to be calculated
                                            # settlement and prosumers observe the first
                                            # listed result, other choices are merely
                                            # calculated for comparison

                                            # for currently implemented choices, see the
                                            # documentation

                                            # the ex_post_pricing ex-post solution is always
                                            # calculated in parallel. if no ex-ante clearing
                                            # type is listed, the ex_post_pricing will be
                                            # used for settlement and no ex-ante trading
                                            # is simulated

  "types_pricing_ex_ante": {0: "uniform",
                            1: "discriminatory"}
  "types_pricing_ex_post": {0: "standard"}  # which clearing price variants to be calculated
                                            # for each clearing type
                                            # settlement and prosumers observe the first
                                            # listed variation, other choices are merely
                                            # calculated for comparison

                                            # for currently implemented choices, see the
                                            # documentation

  share_quality_logging_extended: true      # in ex-ante trading, market results can be labelled in
                                            # simply (quality of cleared generation) or more
                                            # extensively (quality of cleared generation, consumption
                                            # as well as offered generation and consumption bids)
                                            # for more information, see the documentation

  ################# advanced market settings #####################

  "types_quality": {0: "na",                # energy quality types used for trading and labelling
                    1: "local",
                    2: "green_local"}

  "types_position": {0: 'offer',
                     1: 'bid'}

  "types_transaction": {0: "market",        # what types of transactions exist (qualities are
                        1: "balancing",     # subcategories of 0: market)
                        2: "levy_prices"}

  "positions_delete": true                  # true -> submitted positions are deleted from the market
                                            # positions table after being processed

  "positions_archive": true                 # true -> all submitted positions are archived before
                                            # deletion

  "horizon_clearing": 86400                 # seconds, how far into the future is the market cleared?

  # these two parameters are currently not implemented
  "interval_clearing": 900                  # seconds, length of one energy delivery period (ts_delivery)
  "frequency_clearing": 900                 # seconds, how often is ex-ante market clearing executed?

  ################# settlement settings #####################

  "calculate_virtual_submeters": true       # sometimes users don't have submeters on all plants
                                            # if this is the case, a virtual meter is generated and this remaining
                                            # internal load/generation is assigned to the virtual meter

  "prices_settlement_in_advance": 0         # how many steps in advance are settlement prices
                                            # posted to the platform; currently only 0 possible

  "types_meter": {0: "plant submeter",      # types of meter defined
                  1: "virtual plant submeter",
                  2: "dividing meter",
                  3: "virtual dividing meter",
                  4: "grid meter",
                  5: "virtual grid meter"
                  }

  # defining balancing energy pricing
  "bal_energy_pricing_mechanism": "fixed"   # how should balancing energy prices be set?
                                            #      "fixed" - dual prices as defined below
                                            #      "file" - prices are given as time series in input file below
                                            # balancing energy is the market participants deviation from the market
                                            # result. the balancing price is the incentive for the agent to stick
                                            # to the market result, or to assist the system in restoring
                                            # its balance

  "path_bal_prices": "balancing_prices_1.csv"

  "price_energy_balancing_positive": 0.10   # fixed balancing prices in c/kwh
  "price_energy_balancing_negative": 0.10

  # defining electricity levy_prices

  "levy_pricing_mechanism": "fixed"         # how should levy prices be determined?
                                            # levies are those fees added to the market price of electricity
                                            # to account for grid fees, taxes, etc. often levied as a volumetric
                                            # tariff.
                                            #      "fixed" - dual prices as defined below
                                            #      "file" - prices are given as time series in input file below

  "path_levy_prices": "levy_prices_1.csv"

  "price_energy_levies_negative": 0.18      # "fixed" levy price if desired
  "price_energy_levies_positive": 0

########################################################################################################################
########################################### retailer configuration #####################################################
########################################################################################################################

retailer:
  # for the retailer's role in the market, please see the docs

  "price_sell": 0.08                        # retailer market ceiling offer one step before delivery
  "price_buy": 0.02                         # retailer market floor offer one step before delivery

  "qty_energy_bid": 1000000                 # energy quantity of retailer bid in wh
  "qty_energy_offer": 1000000               # energy quantity of retailer offer in wh

  "quality": "na"                           # quality that the generated energy should be labelled with on the lem

  "id_user": "retailer01"                   # retailer market id

########################################################################################################################
########################################### prosumer configuration #####################################################
########################################################################################################################

prosumer:

  ################################ general settings ################################

  "general_number_of": 20                   # number of prosumers (single family homes) to simulate

  "general_solver": "gurobi"                # installed pyomo compatible solver
                                            # preferably miqp capable, e.g. "gurobi" and "cplex"
                                            # glpk is possible, for limitations see documentation

  "general_fcast_retraining_frequency": 96  # user forecast models retrained every n steps
                                            #     recommended range: >= 96

  ################################ household load settings ####################################

  "hh_has_submeter": false                  # does the household load have a physical submeter or must a virtual meter
                                            # be created?
                                            # Please note that if this value is true, calculate_virtual_submeters in
                                            # "lem" should be set to true, as the settlement algorithm needs to
                                            # calculate the residual meter readings in order for settlement to commence

  "hh_sizing": "uniform"                    # type of household load
                                            # "uniform" - all households have the same total power consumption
                                            #             specified in hh_load_uniform the load curve still differs
                                            # "distribution" - households have different total power consumption and
                                            #                  load curve. the distribution of the total power
                                            #                  consumption is specified in hh_distribution for the
                                            #                  respective shares and hh_intervals for the various ranges
                                            #                  the shares represent

  "hh_sizing_uniform": 3500                 # uniform power consumption for all households +-500
                                            # (hh_load_type = "uniform")

  "hh_sizing_distribution": [0.1, 0.2,      # distribution of the total power consumption of the households.
                             0.2, 0.2,      # values need not sum to 1
                             0.2, 0.1]

  "hh_sizing_distribution_intervals": [1000, 2000, 3000, 4000, 5000]
                                            # intervals that the distribution is applied to. all values
                                            #     represent the maximum value for that interval except for
                                            #     the last one which is used as both min and max value for
                                            #     the second to last and last value
                                            #     example:
                                            #         hh_distribution:  [0.2, 0.6, 0.2]
                                            #         hh_intervals:     [2000, 4000]
                                            #         --> 20% <=2000, 2000< 60% <=4000, 20% >4000

  "hh_fcast": "naive_average"               # household load utilities method
                                            #   "perfect" - perfect knowledge of the future
                                            #   "naive"   - today will be the same as yesterday
                                            #   "naive_average" - today will be the same as
                                            #                     the average the last 2 days
                                            #   "smoothed" - prediction value is a moving mean
                                            #                of the future values. window width of
                                            #                9 timesteps
                                            #   "sarma"   - full sarma model of order below

                                            # order of double seasonal arma model
  "hh_fcast_sarma_order": [2, 0, 2,         # [ar,    0, ma,
                           2, 0, 0, 96,     #  s1_ar, 0, s1_ma, s1,
                           2, 0, 0, 672]    #  s2_ar, 0, s2_ma, s2]

  ################################ small-scale photovoltaic settings ####################################

  "pv_fraction": 0.7                        # fraction of prosumers with pv plants

  "pv_sizing_power": 1.5                    # sizing of pv plant
                                            # 1 = 1000 wp of pv for every 1000 kwh/a of household consumption

  "pv_sizing_power_deviation": 0.2          # random positive/negative deviation from pv_sizing_power

  "pv_controllable": true                   # can the pv inverter be controlled? true or false

  "pv_fcast": "smoothed"                    # pv production utilities method
                                            #   "perfect" - perfect knowledge of the future
                                            #   "smoothed" - prediction value is a moving mean of the future values.
                                            #                window width of 9 time steps
                                            #   "pv_file_fcast_nn" - forecast based on weather fcast file (coming soon)

  "pv_quality": "green_local"               # quality that the generated energy should be labelled with on the lem

  ################################ small-scale wind settings ####################################
  ################################ wind power is coming soon

  "wind_fraction": 0                        # fraction of prosumers with wind power plants

  "wind_sizing_power": 0.7                  # sizing of wind power plant
                                            # 1 = 1000 w of wind for every 1000 kwh/a of household consumption

  "wind_sizing_power_deviation": 0.2        # random positive/negative deviation from wind_sizing_power

  "wind_controllable": true                 # can the wind inverter be controlled? true or false

  "wind_fcast": "perfect"                   # wind production utilities method
                                            #   "wind_lookup_perfect" - perfect knowledge of future wind speeds
                                            #                           and turbine model
                                            #   "wind_lookup_file_fcast" - weather forecast from file used with
                                            #                              turbine model

  "wind_quality": "green_local"             # quality that the generated energy should be labelled with on the lem

  ################################ battery settings ####################################

  "bat_fraction": 0.75                      # fraction of prosumers with batteries

  "bat_fraction_dependent_on_pv": true      # True: bat_fraction is only applied to pv owners
                                            # False: any prosumer may own a battery

  "bat_sizing_power": 1                     # battery power sizing (w)
                                            #   if household has pv system:
                                            #       battery power = bat_sizing_power * peak pv power
                                            #   else:
                                            #       battery power = bat_sizing_power * hh consumption p.a. / 1000

  "bat_sizing_capacity": 1                  # battery capacity sizing
                                            #   battery capacity = battery power * bat_sizing_capacity

  "bat_efficiency": 0.95                    # one way charging efficiency of the battery

  "bat_soc_init": 0.1                       # initial soc of the battery (0-1)

  "bat_charge_from_grid": false             # can the battery charge off the grid?

  "bat_quality": "local"                    # quality that the generated energy should be labelled with on the lem

  ################################ heat pump settings ####################################
  ################################ heat pumps are coming soon

  "hp_fraction": 0                          # fraction of prosumers with heat pumps

  "hp_fcast": "nn"                          # heating demand utilities technique
                                            #   "nn" - neural network based on the included weather data

  ################################ electric vehicle settings ####################################

  "ev_fraction": 0.15                       # fraction of prosumers with evs

  "ev_efficiency": 0.9                      # one way charging efficiency of the vehicle

  "ev_v2g": false                           # ev v2g charging, "y" or "n"

  "ev_charging_power": [3700, 7200, 11000]  # ev max charging power in w
                                            # each ev owner selects a random value off this list

  "ev_capacity": [40000, 60000, 80000]      # ev battery size in wh, random val selected from list
                                            # each ev owner selects a random value off this list

  "ev_consumption": [15000, 20000,          # ev consumption in wh/100km
                     25000, 30000]          # each ev owner selects a random value off this list

  "ev_soc_init": 0.8                        # initial soc of the battery (0-1)

  "ev_fcast": "ev_close"                    # ev availability utilities technique
                                            #   "ev_perfect" - perfect knowledge of the future
                                            #   "ev_close" - perfect knowledge of the current
                                            #                availability cycle once the vehicle arrives

  "ev_quality": "local"                     # quality that generated energy (v2g) should be labelled with on the lem

  ################################ fixed generator settings ####################################

  "fixedgen_fraction": 0                    # fraction of prosumers with constant power generators
                                            # (p.u. power read from file)

  "fixedgen_power": 1                       # peak power of constant power generator

  "fixedgen_controllable": false            # can the generator be controlled? (can power be decreased?)

  "fixedgen_quality": "local"               # quality that the generated energy should be labelled with on the lem


  ################################ model predictive controller settings ####################################

  "mpc_price_fcast": "naive"                # forecast model to be used for the lem market price
                                            #     "flat" - no meaningful utilities, flat price assumed
                                            #     "naive" - expected price same as previous day (initialized flat)

  "mpc_horizon": 96                         # mpc horizon : 1 - 96   -> unit steps (15 min)

  ################################ market agent settings ####################################

  "ma_strategy": ["linear"]                 # prosumer market agent trading strategy,
                                            #   "linear" - see docs
                                            #   "zi" - zero intelligence, random bid and offer prices
                                            #                           in market price range
                                            #   none - called if only ex-post markets are being simulated, as no active
                                            #          trading is possible
                                            # each prosumer selects a random value off this list

  "ma_horizon": [12, 24, 36, 48, 60]        # market agent trading horizon,
                                            #     possible range : 1 - (mpc_horizon - reopt_step
                                            # each prosumer selects a random value off this list

  "ma_preference_quality": ["green_local"]  # some ex-ante markets can consider user preferences
                                            # each prosumer selects a random value off this list

  "ma_premium_preference_quality": [0, 0, 10, 20, 30]
                                            # percentage premium the agent is willing to pay for preference satisfaction
                                            # each prosumer selects a random value off this list


  ################################ metering settings ####################################

  "meter_prob_late": 0                      # probability that any given meter reading will be communicated late (0-1)

  "meter_prob_late_95": 3600                # late meter readings are normally distributed, this is the 2 sigma value
                                            # (seconds) of the lateness i.e. 95% of late meter readings will be
                                            # less than this late

  "meter_prob_missing": 0                   # probability that any given meter reading will fail to be communicated
                                            # at all (0-1)

########################################################################################################################
########################################### producer configuration #####################################################
########################################################################################################################
# The producer is a sub-class of the prosumer and is therefore modeled as a prosumer without consumption. All settings
# that cannot be set here are inherited from the prosumer class.

producer:

  ################################ large-scale pv generation settings ####################################

  "pv_active": false                        # is there a large-scale pv producer?

  "pv_power": 60000                         # peak power of photovoltaic plant in w

  "pv_controllable": false                  # can the generator be controlled? (can power be decreased?)

  "pv_fcast": "perfect"                     # pv production utilities method
                                            #   "perfect" - perfect knowledge of the future
                                            #   "smoothed" - prediction value is a moving mean of the future values.
                                            #                window width of 9 time steps
                                            #   "file_nn" - forecast based on weather forecast file (coming soon)

  "pv_quality": "green_local"               # quality that the generated energy should be labelled with on the lem

  ################################ large-scale wind generation settings ####################################
  ################################ wind power is coming soon

  "wind_active": false                      # is there a large-scale wind producer?

  "wind_power": 30000                       # peak power of wind power generator in w

  "wind_controllable": false                # can the generator be controlled? (can power be decreased?)

  "wind_fcast": "perfect"                   # wind production utilities method
                                            #   "wind_lookup_perfect" - perfect knowledge of future wind speeds
                                            #                           and turbine model
                                            #   "wind_lookup_file_forecast" - weather forecast from file used with
                                            #                                 turbine model

  "wind_quality": "green_local"             # quality that the generated energy should be labelled with on the lem

  ################################ large-scale fixed generator settings ####################################

  "fixedgen_active": True                   # is there a large-scale fixed generation producer?

  "fixedgen_power": 3000                    # peak power of fixed power generator in w
                                            # (p.u. power read from file)

  "fixedgen_controllable": false            # can the generator be controlled? (can power be decreased?)

  "fixedgen_quality": "local"               # quality that the generated energy should be labelled with on the lem

########################################################################################################################
########################################## aggregator configuration ####################################################
########################################################################################################################

aggregator:

  "active": false                           # if the aggregator is active, the aggregated prosumers ignore their
                                            # household load and predict/control only their flexible plants
                                            # the aggregator can only be active during ex-ante trading and is deactivated
                                            # for ex-post trading

  "id_user": "aggreg0001"

  "prosumers_wo_plants_only": true          # aggregate those prosumers with no flexible plants (only hh)
  "prosumers_wo_battery_only": true         # aggregate those prosumers without batteries

  ################################ market agent settings ####################################

  "ma_strategy": "linear"                   # aggregator market agent trading strategy
                                            # choices are:
                                            #   linear - see docs
                                            #   zi - zero intelligence, random bid and offer prices
                                            #                           in market price range

  "ma_horizon": 32                          # market agent trading horizon,
                                            #     possible range : 1 - (mpc_horizon - reopt_steps)

  "preference_quality": "green_local"       # some ex-ante markets can consider user preferences

  "premium_preference_quality": 10          # percentage premium the agent is willing to offer for preference satisfaction

  ################################ forecast settings ####################################

  "fcast": "sarma"                          # aggregator load utilities method
                                            #     "perfect" - perfect knowledge of the future
                                            #     "naive"   - today will be the same as yesterday
                                            #     "naive_average" - today will be the same as
                                            #       the last 2 days
                                            #     "sarma"   - full sarma model of order below

                                            # order of double seasonal arma model
  "fcast_sarma_order": [2, 0, 2,            # [ar,    0, ma,
                        2, 0, 0, 96,        #  s1_ar, 0, s1_ma, s1,
                        2, 0, 0, 672]       #  s2_ar, 0, s2_ma, s2]

########################################################################################################################
############################################### database configuration #################################################
########################################################################################################################

db_connections:
  "database_connection_admin": { "user": "admin_lem",
                                 "pw": "admin",
                                 "host": "127.0.0.1",
                                 "port": "5432",
                                 "db": "postgres" }

  "database_connection_user": { "user": "market_participant",
                                "pw": "user",
                                "host": "127.0.0.1",
                                "port": "5432",
                                "db": "postgres" }
=======
########################################################################################################################
########################################### simulation configuration ###################################################
########################################################################################################################

simulation:
  "rts": true                               # do you want to run a real-time simulation (rts)
                                            # or a normal, full-speed simulation (sim)?
  # rts only
  "lem_active": true                        # should the lem be simulated? always true in sim
  "agents_active": true                     # should agents be simulated? always true in sim
  "rts_start_steps": 6                      # when beginning an rts, this many steps will be
                                            # simulated at an accelerated rate, before the rts commences

  # sim only
  "sim_start": "2021-03-23 00:00"           # simulation start as unix timestamp
  "sim_start_tz": "europe/berlin"           # timezone of simulation
  "sim_length": 1                           # length of the simulation in days

  "path_input_data": "../input_data"        # path relative to the lemlab repository
  "path_scenarios": "../scenarios"          # path relative to the lemlab repository

########################################################################################################################
######################################### lem platform configuration ###################################################
########################################################################################################################

lem:
  ################# market settings #####################
  "types_clearing_ex_ante": {0: "pda"}
  "types_clearing_ex_post": {0: "community"}
                                            # market types to be calculated
                                            # settlement and prosumers observe the first
                                            # listed result, other choices are merely
                                            # calculated for comparison

                                            # for currently implemented choices, see the
                                            # documentation

                                            # the ex_post_pricing ex-post solution is always
                                            # calculated in parallel. if no ex-ante clearing
                                            # type is listed, the ex_post_pricing will be
                                            # used for settlement and no ex-ante trading
                                            # is simulated

  "types_pricing_ex_ante": {0: "uniform",
                            1: "discriminatory"}
  "types_pricing_ex_post": {0: "standard"}  # which clearing price variants to be calculated
                                            # for each clearing type
                                            # settlement and prosumers observe the first
                                            # listed variation, other choices are merely
                                            # calculated for comparison

                                            # for currently implemented choices, see the
                                            # documentation

  share_quality_logging_extended: true      # in ex-ante trading, market results can be labelled in
                                            # simply (quality of cleared generation) or more
                                            # extensively (quality of cleared generation, consumption
                                            # as well as offered generation and consumption bids)
                                            # for more information, see the documentation

  ################# advanced market settings #####################

  "types_quality": {0: "na",                # energy quality types used for trading and labelling
                    1: "local",
                    2: "green_local"}

  "types_position": {0: 'offer',
                     1: 'bid'}

  "types_transaction": {0: "market",        # what types of transactions exist (qualities are
                        1: "balancing",     # subcategories of 0: market)
                        2: "levy_prices"}

  "positions_delete": true                  # true -> submitted positions are deleted from the market
                                            # positions table after being processed

  "positions_archive": true                 # true -> all submitted positions are archived before
                                            # deletion

  "horizon_clearing": 86400                 # seconds, how far into the future is the market cleared?

  # these two parameters are currently not implemented
  "interval_clearing": 900                  # seconds, length of one energy delivery period (ts_delivery)
  "frequency_clearing": 900                 # seconds, how often is ex-ante market clearing executed?

  ################# settlement settings #####################

  "calculate_virtual_submeters": true       # sometimes users don't have submeters on all plants
                                            # if this is the case, a virtual meter is generated and this remaining
                                            # internal load/generation is assigned to the virtual meter

  "prices_settlement_in_advance": 0         # how many steps in advance are settlement prices
                                            # posted to the platform; currently only 0 possible

  "types_meter": {0: "plant submeter",      # types of meter defined
                  1: "virtual plant submeter",
                  2: "dividing meter",
                  3: "virtual dividing meter",
                  4: "grid meter",
                  5: "virtual grid meter"
                  }

  # defining balancing energy pricing
  "bal_energy_pricing_mechanism": "fixed"   # how should balancing energy prices be set?
                                            #      "fixed" - dual prices as defined below
                                            #      "file" - prices are given as time series in input file below
                                            # balancing energy is the market participants deviation from the market
                                            # result. the balancing price is the incentive for the agent to stick
                                            # to the market result, or to assist the system in restoring
                                            # its balance

  "path_bal_prices": "balancing_prices_1.csv"

  "price_energy_balancing_positive": 0.10   # fixed balancing prices in c/kwh
  "price_energy_balancing_negative": 0.10

  # defining electricity levy_prices

  "levy_pricing_mechanism": "fixed"         # how should levy prices be determined?
                                            # levies are those fees added to the market price of electricity
                                            # to account for grid fees, taxes, etc. often levied as a volumetric
                                            # tariff.
                                            #      "fixed" - dual prices as defined below
                                            #      "file" - prices are given as time series in input file below

  "path_levy_prices": "levy_prices_1.csv"

  "price_energy_levies_negative": 0.18      # "fixed" levy price if desired
  "price_energy_levies_positive": 0

########################################################################################################################
########################################### retailer configuration #####################################################
########################################################################################################################

retailer:
  # for the retailer's role in the market, please see the docs

  "price_sell": 0.08                        # retailer market ceiling offer one step before delivery
  "price_buy": 0.02                         # retailer market floor offer one step before delivery

  "qty_energy_bid": 1000000                 # energy quantity of retailer bid in wh
  "qty_energy_offer": 1000000               # energy quantity of retailer offer in wh

  "quality": "na"                           # quality that the generated energy should be labelled with on the lem

  "id_user": "retailer01"                   # retailer market id

########################################################################################################################
########################################### prosumer configuration #####################################################
########################################################################################################################

prosumer:

  ################################ general settings ################################

  "general_number_of": 20                   # number of prosumers (single family homes) to simulate

  "general_solver": "gurobi"                # installed pyomo compatible solver
                                            # preferably miqp capable, e.g. "gurobi" and "cplex"
                                            # glpk is possible, for limitations see documentation

  "general_fcast_retraining_frequency": 96  # user forecast models retrained every n steps
                                            #     recommended range: >= 96

  ################################ household load settings ####################################

  "hh_has_submeter": false                  # does the household load have a physical submeter or must a virtual meter
                                            # be created?
                                            # Please note that if this value is true, calculate_virtual_submeters in
                                            # "lem" should be set to true, as the settlement algorithm needs to
                                            # calculate the residual meter readings in order for settlement to commence

  "hh_sizing": "uniform"                    # type of household load
                                            # "uniform" - all households have the same total power consumption
                                            #             specified in hh_load_uniform the load curve still differs
                                            # "distribution" - households have different total power consumption and
                                            #                  load curve. the distribution of the total power
                                            #                  consumption is specified in hh_distribution for the
                                            #                  respective shares and hh_intervals for the various ranges
                                            #                  the shares represent

  "hh_sizing_uniform": 3500                 # uniform power consumption for all households +-500
                                            # (hh_load_type = "uniform")

  "hh_sizing_distribution": [0.1, 0.2,      # distribution of the total power consumption of the households.
                             0.2, 0.2,      # values need not sum to 1
                             0.2, 0.1]

  "hh_sizing_distribution_intervals": [1000, 2000, 3000, 4000, 5000]
                                            # intervals that the distribution is applied to. all values
                                            #     represent the maximum value for that interval except for
                                            #     the last one which is used as both min and max value for
                                            #     the second to last and last value
                                            #     example:
                                            #         hh_distribution:  [0.2, 0.6, 0.2]
                                            #         hh_intervals:     [2000, 4000]
                                            #         --> 20% <=2000, 2000< 60% <=4000, 20% >4000

  "hh_fcast": "naive_average"               # household load forecasting method
                                            #   "perfect" - perfect knowledge of the future
                                            #   "naive"   - today will be the same as yesterday
                                            #   "naive_average" - today will be the same as
                                            #                     the average the last 2 days
                                            #   "smoothed" - prediction value is a moving mean
                                            #                of the future values. window width of
                                            #                9 timesteps
                                            #   "sarma"   - full sarma model of order below

                                            # order of double seasonal arma model
  "hh_fcast_sarma_order": [2, 0, 2,         # [ar,    0, ma,
                           2, 0, 0, 96,     #  s1_ar, 0, s1_ma, s1,
                           2, 0, 0, 672]    #  s2_ar, 0, s2_ma, s2]

  "hh_fcast_retraining_period": 3600        # models should be periodically retrained based on new data
                                            # how many seconds between retraining periods?

  "hh_fcast_update_period": 3600            # forecasts are periodically updated and saved to file where the
                                            # most current forecast can be retrieved by model predictive controllers
                                            # and market agents. How many seconds between updates?

  ################################ small-scale photovoltaic settings ####################################

  "pv_fraction": 0.7                        # fraction of prosumers with pv plants

  "pv_sizing_power": 1.5                    # sizing of pv plant
                                            # 1 = 1000 wp of pv for every 1000 kwh/a of household consumption

  "pv_sizing_power_deviation": 0.2          # random positive/negative deviation from pv_sizing_power

  "pv_controllable": true                   # can the pv inverter be controlled? true or false

  "pv_fcast": "smoothed"                    # pv production forecasting method
                                            #   "perfect" - perfect knowledge of the future
                                            #   "smoothed" - prediction value is a moving mean of the future values.
                                            #                window width of 9 time steps
                                            #   "pv_file_fcast_nn" - forecast based on weather fcast file (coming soon)

  "pv_fcast_retraining_period": 86400       # models should be periodically retrained based on new data
                                            # how many seconds between retraining periods?

  "pv_fcast_update_period": 3600            # forecasts are periodically updated and saved to file where the
                                            # most current forecast can be retrieved by model predictive controllers
                                            # and market agents. How many seconds between updates?

  "pv_quality": "green_local"               # quality that the generated energy should be labelled with on the lem

  ################################ small-scale wind settings ####################################
  ################################ wind power is coming soon

  "wind_fraction": 0                        # fraction of prosumers with wind power plants

  "wind_sizing_power": 0.7                  # sizing of wind power plant
                                            # 1 = 1000 w of wind for every 1000 kwh/a of household consumption

  "wind_sizing_power_deviation": 0.2        # random positive/negative deviation from wind_sizing_power

  "wind_controllable": true                 # can the wind inverter be controlled? true or false

  "wind_fcast": "perfect"                   # wind production forecasting method
                                            #   "wind_lookup_perfect" - perfect knowledge of future wind speeds
                                            #                           and turbine model
                                            #   "wind_lookup_file_fcast" - weather forecast from file used with
                                            #                              turbine model

  "wind_fcast_retraining_period": 86400     # models should be periodically retrained based on new data
                                            # how many seconds between retraining periods?

  "wind_fcast_update_period": 3600          # forecasts are periodically updated and saved to file where the
                                            # most current forecast can be retrieved by model predictive controllers
                                            # and market agents. How many seconds between updates?

  "wind_quality": "green_local"             # quality that the generated energy should be labelled with on the lem

  ################################ battery settings ####################################

  "bat_fraction": 0.75                      # fraction of prosumers with batteries

  "bat_fraction_dependent_on_pv": true      # True: bat_fraction is only applied to pv owners
                                            # False: any prosumer may own a battery

  "bat_sizing_power": 1                     # battery power sizing (w)
                                            #   if household has pv system:
                                            #       battery power = bat_sizing_power * peak pv power
                                            #   else:
                                            #       battery power = bat_sizing_power * hh consumption p.a. / 1000

  "bat_sizing_capacity": 1                  # battery capacity sizing
                                            #   battery capacity = battery power * bat_sizing_capacity

  "bat_efficiency": 0.95                    # one way charging efficiency of the battery

  "bat_soc_init": 0.1                       # initial soc of the battery (0-1)

  "bat_charge_from_grid": false             # can the battery charge off the grid?

  "bat_quality": "local"                    # quality that the generated energy should be labelled with on the lem

  ################################ heat pump settings ####################################
  ################################ heat pumps are coming soon

  "hp_fraction": 0                          # fraction of prosumers with heat pumps

  "hp_type": ["ground", "air", "air"]       # type of heat pump
                                            #   "ground" - ground-water heat pump
                                            #   "air" - air-water heat pump
                                            #   "water" - water-water heat pump
                                            # each prosumer selects a random value off this list

  hp_temperature: 35                        # supply temperature of the heating system
                                            # needs to match value in heat pump specification file

  "hp_capacity": [2, 3]                     # storage capacity in hours of installed heat pump capacity in hours of
                                            # maximum power, which is the ceiled maximum heat demand from file

  "hp_soc_init": 0.1                       # initial soc of the storage (0-1)

  "hp_fcast": "nn"                          # heating demand forecasting technique
                                            #   "nn" - neural network based on the included weather data

  "hp_fcast_retraining_period": 86400       # models should be periodically retrained based on new data
                                            # how many seconds between retraining periods?

  "hp_fcast_update_period": 3600            # forecasts are periodically updated and saved to file where the
                                            # most current forecast can be retrieved by model predictive controllers
                                            # and market agents. How many seconds between updates?

  ################################ electric vehicle settings ####################################

  "ev_fraction": 0.15                       # fraction of prosumers with evs

  "ev_efficiency": 0.9                      # one way charging efficiency of the vehicle

  "ev_v2g": false                           # ev v2g charging, "y" or "n"

  "ev_charging_power": [3700, 7200, 11000]  # ev max charging power in w
                                            # each ev owner selects a random value off this list

  "ev_capacity": [40000, 60000, 80000]      # ev battery size in wh, random val selected from list
                                            # each ev owner selects a random value off this list

  "ev_consumption": [15000, 20000,          # ev consumption in wh/100km
                     25000, 30000]          # each ev owner selects a random value off this list

  "ev_soc_init": 0.8                        # initial soc of the battery (0-1)

  "ev_fcast": "ev_close"                    # ev availability forecasting technique
                                            #   "ev_perfect" - perfect knowledge of the future
                                            #   "ev_close" - perfect knowledge of the current
                                            #                availability cycle once the vehicle arrives

  "ev_fcast_retraining_period": 86400       # models should be periodically retrained based on new data
                                            # how many seconds between retraining periods?

  "ev_fcast_update_period": 3600            # forecasts are periodically updated and saved to file where the
                                            # most current forecast can be retrieved by model predictive controllers
                                            # and market agents. How many seconds between updates?

  "ev_quality": "local"                     # quality that generated energy (v2g) should be labelled with on the lem

  ################################ fixed generator settings ####################################

  "fixedgen_fraction": 0                    # fraction of prosumers with constant power generators
                                            # (p.u. power read from file)

  "fixedgen_power": 1                       # peak power of constant power generator

  "fixedgen_controllable": false            # can the generator be controlled? (can power be decreased?)

  "fixedgen_quality": "local"               # quality that the generated energy should be labelled with on the lem


  ################################ model predictive controller settings ####################################

  "mpc_price_fcast": "naive"                # forecast model to be used for the lem market price
                                            #     "flat" - no meaningful forecasting, flat price assumed
                                            #     "naive" - expected price same as previous day (initialized flat)

  "mpc_price_fcast_retraining_period": 86400 # models should be periodically retrained based on new data
                                            # how many seconds between retraining periods?

  "mpc_price_fcast_update_period": 3600     # forecasts are periodically updated and saved to file where the
                                            # most current forecast can be retrieved by model predictive controllers
                                            # and market agents. How many seconds between updates?

  "mpc_horizon": 96                         # mpc horizon : 1 - 96   -> unit steps (15 min)

  ################################ market agent settings ####################################

  "ma_strategy": ["linear"]                 # prosumer market agent trading strategy,
                                            #   "linear" - see docs
                                            #   "zi" - zero intelligence, random bid and offer prices
                                            #                           in market price range
                                            #   none - called if only ex-post markets are being simulated, as no active
                                            #          trading is possible
                                            # each prosumer selects a random value off this list

  "ma_horizon": [12, 24, 36, 48, 60]        # market agent trading horizon,
                                            #     possible range : 1 - (mpc_horizon - reopt_step
                                            # each prosumer selects a random value off this list

  "ma_preference_quality": ["green_local"]  # some ex-ante markets can consider user preferences
                                            # each prosumer selects a random value off this list

  "ma_premium_preference_quality": [0, 0, 10, 20, 30]
                                            # percentage premium the agent is willing to pay for preference satisfaction
                                            # each prosumer selects a random value off this list


  ################################ metering settings ####################################

  "meter_prob_late": 0                      # probability that any given meter reading will be communicated late (0-1)

  "meter_prob_late_95": 3600                # late meter readings are normally distributed, this is the 2 sigma value
                                            # (seconds) of the lateness i.e. 95% of late meter readings will be
                                            # less than this late

  "meter_prob_missing": 0                   # probability that any given meter reading will fail to be communicated
                                            # at all (0-1)

########################################################################################################################
########################################### producer configuration #####################################################
########################################################################################################################
# The producer is a sub-class of the prosumer and is therefore modeled as a prosumer without consumption. All settings
# that cannot be set here are inherited from the prosumer class.

producer:

  ################################ large-scale pv generation settings ####################################

  "pv_active": false                        # is there a large-scale pv producer?

  "pv_power": 60000                         # peak power of photovoltaic plant in w

  "pv_controllable": false                  # can the generator be controlled? (can power be decreased?)

  "pv_fcast": "perfect"                     # pv production forecasting method
                                            #   "perfect" - perfect knowledge of the future
                                            #   "smoothed" - prediction value is a moving mean of the future values.
                                            #                window width of 9 time steps
                                            #   "file_nn" - forecast based on weather forecast file (coming soon)

  "pv_fcast_retraining_period": 86400       # models should be periodically retrained based on new data
                                            # how many seconds between retraining periods?

  "pv_fcast_update_period": 3600            # forecasts are periodically updated and saved to file where the
                                            # most current forecast can be retrieved by model predictive controllers
                                            # and market agents. How many seconds between updates?

  "pv_quality": "green_local"               # quality that the generated energy should be labelled with on the lem

  ################################ large-scale wind generation settings ####################################
  ################################ wind power is coming soon

  "wind_active": false                      # is there a large-scale wind producer?

  "wind_power": 30000                       # peak power of wind power generator in w

  "wind_controllable": false                # can the generator be controlled? (can power be decreased?)

  "wind_fcast": "perfect"                   # wind production forecasting method
                                            #   "wind_lookup_perfect" - perfect knowledge of future wind speeds
                                            #                           and turbine model
                                            #   "wind_lookup_file_forecast" - weather forecast from file used with
                                            #                                 turbine model

  "mpc_price_fcast_retraining_period": 86400 # models should be periodically retrained based on new data
                                            # how many seconds between retraining periods?

  "mpc_price_fcast_update_period": 3600     # forecasts are periodically updated and saved to file where the
                                            # most current forecast can be retrieved by model predictive controllers
                                            # and market agents. How many seconds between updates?

  "wind_quality": "green_local"             # quality that the generated energy should be labelled with on the lem

  ################################ large-scale fixed generator settings ####################################

  "fixedgen_active": True                   # is there a large-scale fixed generation producer?

  "fixedgen_power": 3000                    # peak power of fixed power generator in w
                                            # (p.u. power read from file)

  "fixedgen_controllable": false            # can the generator be controlled? (can power be decreased?)

  "fixedgen_quality": "local"               # quality that the generated energy should be labelled with on the lem

########################################################################################################################
########################################## aggregator configuration ####################################################
########################################################################################################################

aggregator:

  "active": false                           # if the aggregator is active, the aggregated prosumers ignore their
                                            # household load and predict/control only their flexible plants
                                            # the aggregator can only be active during ex-ante trading and is deactivated
                                            # for ex-post trading

  "id_user": "aggreg0001"

  "prosumers_wo_plants_only": true          # aggregate those prosumers with no flexible plants (only hh)
  "prosumers_wo_battery_only": true         # aggregate those prosumers without batteries

  ################################ market agent settings ####################################

  "ma_strategy": "linear"                   # aggregator market agent trading strategy
                                            # choices are:
                                            #   linear - see docs
                                            #   zi - zero intelligence, random bid and offer prices
                                            #                           in market price range

  "ma_horizon": 32                          # market agent trading horizon,
                                            #     possible range : 1 - (mpc_horizon - reopt_steps)

  "preference_quality": "green_local"       # some ex-ante markets can consider user preferences

  "premium_preference_quality": 10          # percentage premium the agent is willing to offer for preference satisfaction

  ################################ forecast settings ####################################

  "fcast": "sarma"                          # aggregator load forecasting method
                                            #     "perfect" - perfect knowledge of the future
                                            #     "naive"   - today will be the same as yesterday
                                            #     "naive_average" - today will be the same as
                                            #       the last 2 days
                                            #     "sarma"   - full sarma model of order below

  "fcast_retraining_period": 86400          # models should be periodically retrained based on new data
                                            # how many seconds between retraining periods?

  "fcast_update_period": 3600               # forecasts are periodically updated and saved to file where the
                                            # most current forecast can be retrieved by model predictive controllers
                                            # and market agents. How many seconds between updates?

                                            # order of double seasonal arma model
  "fcast_sarma_order": [2, 0, 2,            # [ar,    0, ma,
                        2, 0, 0, 96,        #  s1_ar, 0, s1_ma, s1,
                        2, 0, 0, 672]       #  s2_ar, 0, s2_ma, s2]

########################################################################################################################
############################################### database configuration #################################################
########################################################################################################################

db_connections:
  "database_connection_admin": { "user": "admin_lem",
                                 "pw": "admin",
                                 "host": "127.0.0.1",
                                 "port": "5432",
                                 "db": "postgres" }

  "database_connection_user": { "user": "market_participant",
                                "pw": "user",
                                "host": "127.0.0.1",
                                "port": "5432",
                                "db": "postgres" }
>>>>>>> ed4f5574
<|MERGE_RESOLUTION|>--- conflicted
+++ resolved
@@ -1,1032 +1,554 @@
-<<<<<<< HEAD
-########################################################################################################################
-########################################### simulation configuration ###################################################
-########################################################################################################################
-
-simulation:
-  "rts": true                               # do you want to run a real-time simulation (rts)
-                                            # or a normal, full-speed simulation (sim)?
-  # rts only
-  "lem_active": true                        # should the lem be simulated? always true in sim
-  "agents_active": true                     # should agents be simulated? always true in sim
-  "rts_start_steps": 6                      # when beginning an rts, this many steps will be
-                                            # simulated at an accelerated rate, before the rts commences
-
-  # sim only
-  "sim_start": "2021-03-23 00:00"           # simulation start as unix timestamp
-  "sim_start_tz": "europe/berlin"           # timezone of simulation
-  "sim_length": 1                           # length of the simulation in days
-
-  "path_input_data": "../input_data"        # path relative to the lemlab repository
-  "path_scenarios": "../scenarios"          # path relative to the lemlab repository
-
-########################################################################################################################
-######################################### lem platform configuration ###################################################
-########################################################################################################################
-
-lem:
-  ################# market settings #####################
-  "types_clearing_ex_ante": {0: "pda"}
-  "types_clearing_ex_post": {0: "community"}
-                                            # market types to be calculated
-                                            # settlement and prosumers observe the first
-                                            # listed result, other choices are merely
-                                            # calculated for comparison
-
-                                            # for currently implemented choices, see the
-                                            # documentation
-
-                                            # the ex_post_pricing ex-post solution is always
-                                            # calculated in parallel. if no ex-ante clearing
-                                            # type is listed, the ex_post_pricing will be
-                                            # used for settlement and no ex-ante trading
-                                            # is simulated
-
-  "types_pricing_ex_ante": {0: "uniform",
-                            1: "discriminatory"}
-  "types_pricing_ex_post": {0: "standard"}  # which clearing price variants to be calculated
-                                            # for each clearing type
-                                            # settlement and prosumers observe the first
-                                            # listed variation, other choices are merely
-                                            # calculated for comparison
-
-                                            # for currently implemented choices, see the
-                                            # documentation
-
-  share_quality_logging_extended: true      # in ex-ante trading, market results can be labelled in
-                                            # simply (quality of cleared generation) or more
-                                            # extensively (quality of cleared generation, consumption
-                                            # as well as offered generation and consumption bids)
-                                            # for more information, see the documentation
-
-  ################# advanced market settings #####################
-
-  "types_quality": {0: "na",                # energy quality types used for trading and labelling
-                    1: "local",
-                    2: "green_local"}
-
-  "types_position": {0: 'offer',
-                     1: 'bid'}
-
-  "types_transaction": {0: "market",        # what types of transactions exist (qualities are
-                        1: "balancing",     # subcategories of 0: market)
-                        2: "levy_prices"}
-
-  "positions_delete": true                  # true -> submitted positions are deleted from the market
-                                            # positions table after being processed
-
-  "positions_archive": true                 # true -> all submitted positions are archived before
-                                            # deletion
-
-  "horizon_clearing": 86400                 # seconds, how far into the future is the market cleared?
-
-  # these two parameters are currently not implemented
-  "interval_clearing": 900                  # seconds, length of one energy delivery period (ts_delivery)
-  "frequency_clearing": 900                 # seconds, how often is ex-ante market clearing executed?
-
-  ################# settlement settings #####################
-
-  "calculate_virtual_submeters": true       # sometimes users don't have submeters on all plants
-                                            # if this is the case, a virtual meter is generated and this remaining
-                                            # internal load/generation is assigned to the virtual meter
-
-  "prices_settlement_in_advance": 0         # how many steps in advance are settlement prices
-                                            # posted to the platform; currently only 0 possible
-
-  "types_meter": {0: "plant submeter",      # types of meter defined
-                  1: "virtual plant submeter",
-                  2: "dividing meter",
-                  3: "virtual dividing meter",
-                  4: "grid meter",
-                  5: "virtual grid meter"
-                  }
-
-  # defining balancing energy pricing
-  "bal_energy_pricing_mechanism": "fixed"   # how should balancing energy prices be set?
-                                            #      "fixed" - dual prices as defined below
-                                            #      "file" - prices are given as time series in input file below
-                                            # balancing energy is the market participants deviation from the market
-                                            # result. the balancing price is the incentive for the agent to stick
-                                            # to the market result, or to assist the system in restoring
-                                            # its balance
-
-  "path_bal_prices": "balancing_prices_1.csv"
-
-  "price_energy_balancing_positive": 0.10   # fixed balancing prices in c/kwh
-  "price_energy_balancing_negative": 0.10
-
-  # defining electricity levy_prices
-
-  "levy_pricing_mechanism": "fixed"         # how should levy prices be determined?
-                                            # levies are those fees added to the market price of electricity
-                                            # to account for grid fees, taxes, etc. often levied as a volumetric
-                                            # tariff.
-                                            #      "fixed" - dual prices as defined below
-                                            #      "file" - prices are given as time series in input file below
-
-  "path_levy_prices": "levy_prices_1.csv"
-
-  "price_energy_levies_negative": 0.18      # "fixed" levy price if desired
-  "price_energy_levies_positive": 0
-
-########################################################################################################################
-########################################### retailer configuration #####################################################
-########################################################################################################################
-
-retailer:
-  # for the retailer's role in the market, please see the docs
-
-  "price_sell": 0.08                        # retailer market ceiling offer one step before delivery
-  "price_buy": 0.02                         # retailer market floor offer one step before delivery
-
-  "qty_energy_bid": 1000000                 # energy quantity of retailer bid in wh
-  "qty_energy_offer": 1000000               # energy quantity of retailer offer in wh
-
-  "quality": "na"                           # quality that the generated energy should be labelled with on the lem
-
-  "id_user": "retailer01"                   # retailer market id
-
-########################################################################################################################
-########################################### prosumer configuration #####################################################
-########################################################################################################################
-
-prosumer:
-
-  ################################ general settings ################################
-
-  "general_number_of": 20                   # number of prosumers (single family homes) to simulate
-
-  "general_solver": "gurobi"                # installed pyomo compatible solver
-                                            # preferably miqp capable, e.g. "gurobi" and "cplex"
-                                            # glpk is possible, for limitations see documentation
-
-  "general_fcast_retraining_frequency": 96  # user forecast models retrained every n steps
-                                            #     recommended range: >= 96
-
-  ################################ household load settings ####################################
-
-  "hh_has_submeter": false                  # does the household load have a physical submeter or must a virtual meter
-                                            # be created?
-                                            # Please note that if this value is true, calculate_virtual_submeters in
-                                            # "lem" should be set to true, as the settlement algorithm needs to
-                                            # calculate the residual meter readings in order for settlement to commence
-
-  "hh_sizing": "uniform"                    # type of household load
-                                            # "uniform" - all households have the same total power consumption
-                                            #             specified in hh_load_uniform the load curve still differs
-                                            # "distribution" - households have different total power consumption and
-                                            #                  load curve. the distribution of the total power
-                                            #                  consumption is specified in hh_distribution for the
-                                            #                  respective shares and hh_intervals for the various ranges
-                                            #                  the shares represent
-
-  "hh_sizing_uniform": 3500                 # uniform power consumption for all households +-500
-                                            # (hh_load_type = "uniform")
-
-  "hh_sizing_distribution": [0.1, 0.2,      # distribution of the total power consumption of the households.
-                             0.2, 0.2,      # values need not sum to 1
-                             0.2, 0.1]
-
-  "hh_sizing_distribution_intervals": [1000, 2000, 3000, 4000, 5000]
-                                            # intervals that the distribution is applied to. all values
-                                            #     represent the maximum value for that interval except for
-                                            #     the last one which is used as both min and max value for
-                                            #     the second to last and last value
-                                            #     example:
-                                            #         hh_distribution:  [0.2, 0.6, 0.2]
-                                            #         hh_intervals:     [2000, 4000]
-                                            #         --> 20% <=2000, 2000< 60% <=4000, 20% >4000
-
-  "hh_fcast": "naive_average"               # household load utilities method
-                                            #   "perfect" - perfect knowledge of the future
-                                            #   "naive"   - today will be the same as yesterday
-                                            #   "naive_average" - today will be the same as
-                                            #                     the average the last 2 days
-                                            #   "smoothed" - prediction value is a moving mean
-                                            #                of the future values. window width of
-                                            #                9 timesteps
-                                            #   "sarma"   - full sarma model of order below
-
-                                            # order of double seasonal arma model
-  "hh_fcast_sarma_order": [2, 0, 2,         # [ar,    0, ma,
-                           2, 0, 0, 96,     #  s1_ar, 0, s1_ma, s1,
-                           2, 0, 0, 672]    #  s2_ar, 0, s2_ma, s2]
-
-  ################################ small-scale photovoltaic settings ####################################
-
-  "pv_fraction": 0.7                        # fraction of prosumers with pv plants
-
-  "pv_sizing_power": 1.5                    # sizing of pv plant
-                                            # 1 = 1000 wp of pv for every 1000 kwh/a of household consumption
-
-  "pv_sizing_power_deviation": 0.2          # random positive/negative deviation from pv_sizing_power
-
-  "pv_controllable": true                   # can the pv inverter be controlled? true or false
-
-  "pv_fcast": "smoothed"                    # pv production utilities method
-                                            #   "perfect" - perfect knowledge of the future
-                                            #   "smoothed" - prediction value is a moving mean of the future values.
-                                            #                window width of 9 time steps
-                                            #   "pv_file_fcast_nn" - forecast based on weather fcast file (coming soon)
-
-  "pv_quality": "green_local"               # quality that the generated energy should be labelled with on the lem
-
-  ################################ small-scale wind settings ####################################
-  ################################ wind power is coming soon
-
-  "wind_fraction": 0                        # fraction of prosumers with wind power plants
-
-  "wind_sizing_power": 0.7                  # sizing of wind power plant
-                                            # 1 = 1000 w of wind for every 1000 kwh/a of household consumption
-
-  "wind_sizing_power_deviation": 0.2        # random positive/negative deviation from wind_sizing_power
-
-  "wind_controllable": true                 # can the wind inverter be controlled? true or false
-
-  "wind_fcast": "perfect"                   # wind production utilities method
-                                            #   "wind_lookup_perfect" - perfect knowledge of future wind speeds
-                                            #                           and turbine model
-                                            #   "wind_lookup_file_fcast" - weather forecast from file used with
-                                            #                              turbine model
-
-  "wind_quality": "green_local"             # quality that the generated energy should be labelled with on the lem
-
-  ################################ battery settings ####################################
-
-  "bat_fraction": 0.75                      # fraction of prosumers with batteries
-
-  "bat_fraction_dependent_on_pv": true      # True: bat_fraction is only applied to pv owners
-                                            # False: any prosumer may own a battery
-
-  "bat_sizing_power": 1                     # battery power sizing (w)
-                                            #   if household has pv system:
-                                            #       battery power = bat_sizing_power * peak pv power
-                                            #   else:
-                                            #       battery power = bat_sizing_power * hh consumption p.a. / 1000
-
-  "bat_sizing_capacity": 1                  # battery capacity sizing
-                                            #   battery capacity = battery power * bat_sizing_capacity
-
-  "bat_efficiency": 0.95                    # one way charging efficiency of the battery
-
-  "bat_soc_init": 0.1                       # initial soc of the battery (0-1)
-
-  "bat_charge_from_grid": false             # can the battery charge off the grid?
-
-  "bat_quality": "local"                    # quality that the generated energy should be labelled with on the lem
-
-  ################################ heat pump settings ####################################
-  ################################ heat pumps are coming soon
-
-  "hp_fraction": 0                          # fraction of prosumers with heat pumps
-
-  "hp_fcast": "nn"                          # heating demand utilities technique
-                                            #   "nn" - neural network based on the included weather data
-
-  ################################ electric vehicle settings ####################################
-
-  "ev_fraction": 0.15                       # fraction of prosumers with evs
-
-  "ev_efficiency": 0.9                      # one way charging efficiency of the vehicle
-
-  "ev_v2g": false                           # ev v2g charging, "y" or "n"
-
-  "ev_charging_power": [3700, 7200, 11000]  # ev max charging power in w
-                                            # each ev owner selects a random value off this list
-
-  "ev_capacity": [40000, 60000, 80000]      # ev battery size in wh, random val selected from list
-                                            # each ev owner selects a random value off this list
-
-  "ev_consumption": [15000, 20000,          # ev consumption in wh/100km
-                     25000, 30000]          # each ev owner selects a random value off this list
-
-  "ev_soc_init": 0.8                        # initial soc of the battery (0-1)
-
-  "ev_fcast": "ev_close"                    # ev availability utilities technique
-                                            #   "ev_perfect" - perfect knowledge of the future
-                                            #   "ev_close" - perfect knowledge of the current
-                                            #                availability cycle once the vehicle arrives
-
-  "ev_quality": "local"                     # quality that generated energy (v2g) should be labelled with on the lem
-
-  ################################ fixed generator settings ####################################
-
-  "fixedgen_fraction": 0                    # fraction of prosumers with constant power generators
-                                            # (p.u. power read from file)
-
-  "fixedgen_power": 1                       # peak power of constant power generator
-
-  "fixedgen_controllable": false            # can the generator be controlled? (can power be decreased?)
-
-  "fixedgen_quality": "local"               # quality that the generated energy should be labelled with on the lem
-
-
-  ################################ model predictive controller settings ####################################
-
-  "mpc_price_fcast": "naive"                # forecast model to be used for the lem market price
-                                            #     "flat" - no meaningful utilities, flat price assumed
-                                            #     "naive" - expected price same as previous day (initialized flat)
-
-  "mpc_horizon": 96                         # mpc horizon : 1 - 96   -> unit steps (15 min)
-
-  ################################ market agent settings ####################################
-
-  "ma_strategy": ["linear"]                 # prosumer market agent trading strategy,
-                                            #   "linear" - see docs
-                                            #   "zi" - zero intelligence, random bid and offer prices
-                                            #                           in market price range
-                                            #   none - called if only ex-post markets are being simulated, as no active
-                                            #          trading is possible
-                                            # each prosumer selects a random value off this list
-
-  "ma_horizon": [12, 24, 36, 48, 60]        # market agent trading horizon,
-                                            #     possible range : 1 - (mpc_horizon - reopt_step
-                                            # each prosumer selects a random value off this list
-
-  "ma_preference_quality": ["green_local"]  # some ex-ante markets can consider user preferences
-                                            # each prosumer selects a random value off this list
-
-  "ma_premium_preference_quality": [0, 0, 10, 20, 30]
-                                            # percentage premium the agent is willing to pay for preference satisfaction
-                                            # each prosumer selects a random value off this list
-
-
-  ################################ metering settings ####################################
-
-  "meter_prob_late": 0                      # probability that any given meter reading will be communicated late (0-1)
-
-  "meter_prob_late_95": 3600                # late meter readings are normally distributed, this is the 2 sigma value
-                                            # (seconds) of the lateness i.e. 95% of late meter readings will be
-                                            # less than this late
-
-  "meter_prob_missing": 0                   # probability that any given meter reading will fail to be communicated
-                                            # at all (0-1)
-
-########################################################################################################################
-########################################### producer configuration #####################################################
-########################################################################################################################
-# The producer is a sub-class of the prosumer and is therefore modeled as a prosumer without consumption. All settings
-# that cannot be set here are inherited from the prosumer class.
-
-producer:
-
-  ################################ large-scale pv generation settings ####################################
-
-  "pv_active": false                        # is there a large-scale pv producer?
-
-  "pv_power": 60000                         # peak power of photovoltaic plant in w
-
-  "pv_controllable": false                  # can the generator be controlled? (can power be decreased?)
-
-  "pv_fcast": "perfect"                     # pv production utilities method
-                                            #   "perfect" - perfect knowledge of the future
-                                            #   "smoothed" - prediction value is a moving mean of the future values.
-                                            #                window width of 9 time steps
-                                            #   "file_nn" - forecast based on weather forecast file (coming soon)
-
-  "pv_quality": "green_local"               # quality that the generated energy should be labelled with on the lem
-
-  ################################ large-scale wind generation settings ####################################
-  ################################ wind power is coming soon
-
-  "wind_active": false                      # is there a large-scale wind producer?
-
-  "wind_power": 30000                       # peak power of wind power generator in w
-
-  "wind_controllable": false                # can the generator be controlled? (can power be decreased?)
-
-  "wind_fcast": "perfect"                   # wind production utilities method
-                                            #   "wind_lookup_perfect" - perfect knowledge of future wind speeds
-                                            #                           and turbine model
-                                            #   "wind_lookup_file_forecast" - weather forecast from file used with
-                                            #                                 turbine model
-
-  "wind_quality": "green_local"             # quality that the generated energy should be labelled with on the lem
-
-  ################################ large-scale fixed generator settings ####################################
-
-  "fixedgen_active": True                   # is there a large-scale fixed generation producer?
-
-  "fixedgen_power": 3000                    # peak power of fixed power generator in w
-                                            # (p.u. power read from file)
-
-  "fixedgen_controllable": false            # can the generator be controlled? (can power be decreased?)
-
-  "fixedgen_quality": "local"               # quality that the generated energy should be labelled with on the lem
-
-########################################################################################################################
-########################################## aggregator configuration ####################################################
-########################################################################################################################
-
-aggregator:
-
-  "active": false                           # if the aggregator is active, the aggregated prosumers ignore their
-                                            # household load and predict/control only their flexible plants
-                                            # the aggregator can only be active during ex-ante trading and is deactivated
-                                            # for ex-post trading
-
-  "id_user": "aggreg0001"
-
-  "prosumers_wo_plants_only": true          # aggregate those prosumers with no flexible plants (only hh)
-  "prosumers_wo_battery_only": true         # aggregate those prosumers without batteries
-
-  ################################ market agent settings ####################################
-
-  "ma_strategy": "linear"                   # aggregator market agent trading strategy
-                                            # choices are:
-                                            #   linear - see docs
-                                            #   zi - zero intelligence, random bid and offer prices
-                                            #                           in market price range
-
-  "ma_horizon": 32                          # market agent trading horizon,
-                                            #     possible range : 1 - (mpc_horizon - reopt_steps)
-
-  "preference_quality": "green_local"       # some ex-ante markets can consider user preferences
-
-  "premium_preference_quality": 10          # percentage premium the agent is willing to offer for preference satisfaction
-
-  ################################ forecast settings ####################################
-
-  "fcast": "sarma"                          # aggregator load utilities method
-                                            #     "perfect" - perfect knowledge of the future
-                                            #     "naive"   - today will be the same as yesterday
-                                            #     "naive_average" - today will be the same as
-                                            #       the last 2 days
-                                            #     "sarma"   - full sarma model of order below
-
-                                            # order of double seasonal arma model
-  "fcast_sarma_order": [2, 0, 2,            # [ar,    0, ma,
-                        2, 0, 0, 96,        #  s1_ar, 0, s1_ma, s1,
-                        2, 0, 0, 672]       #  s2_ar, 0, s2_ma, s2]
-
-########################################################################################################################
-############################################### database configuration #################################################
-########################################################################################################################
-
-db_connections:
-  "database_connection_admin": { "user": "admin_lem",
-                                 "pw": "admin",
-                                 "host": "127.0.0.1",
-                                 "port": "5432",
-                                 "db": "postgres" }
-
-  "database_connection_user": { "user": "market_participant",
-                                "pw": "user",
-                                "host": "127.0.0.1",
-                                "port": "5432",
-                                "db": "postgres" }
-=======
-########################################################################################################################
-########################################### simulation configuration ###################################################
-########################################################################################################################
-
-simulation:
-  "rts": true                               # do you want to run a real-time simulation (rts)
-                                            # or a normal, full-speed simulation (sim)?
-  # rts only
-  "lem_active": true                        # should the lem be simulated? always true in sim
-  "agents_active": true                     # should agents be simulated? always true in sim
-  "rts_start_steps": 6                      # when beginning an rts, this many steps will be
-                                            # simulated at an accelerated rate, before the rts commences
-
-  # sim only
-  "sim_start": "2021-03-23 00:00"           # simulation start as unix timestamp
-  "sim_start_tz": "europe/berlin"           # timezone of simulation
-  "sim_length": 1                           # length of the simulation in days
-
-  "path_input_data": "../input_data"        # path relative to the lemlab repository
-  "path_scenarios": "../scenarios"          # path relative to the lemlab repository
-
-########################################################################################################################
-######################################### lem platform configuration ###################################################
-########################################################################################################################
-
-lem:
-  ################# market settings #####################
-  "types_clearing_ex_ante": {0: "pda"}
-  "types_clearing_ex_post": {0: "community"}
-                                            # market types to be calculated
-                                            # settlement and prosumers observe the first
-                                            # listed result, other choices are merely
-                                            # calculated for comparison
-
-                                            # for currently implemented choices, see the
-                                            # documentation
-
-                                            # the ex_post_pricing ex-post solution is always
-                                            # calculated in parallel. if no ex-ante clearing
-                                            # type is listed, the ex_post_pricing will be
-                                            # used for settlement and no ex-ante trading
-                                            # is simulated
-
-  "types_pricing_ex_ante": {0: "uniform",
-                            1: "discriminatory"}
-  "types_pricing_ex_post": {0: "standard"}  # which clearing price variants to be calculated
-                                            # for each clearing type
-                                            # settlement and prosumers observe the first
-                                            # listed variation, other choices are merely
-                                            # calculated for comparison
-
-                                            # for currently implemented choices, see the
-                                            # documentation
-
-  share_quality_logging_extended: true      # in ex-ante trading, market results can be labelled in
-                                            # simply (quality of cleared generation) or more
-                                            # extensively (quality of cleared generation, consumption
-                                            # as well as offered generation and consumption bids)
-                                            # for more information, see the documentation
-
-  ################# advanced market settings #####################
-
-  "types_quality": {0: "na",                # energy quality types used for trading and labelling
-                    1: "local",
-                    2: "green_local"}
-
-  "types_position": {0: 'offer',
-                     1: 'bid'}
-
-  "types_transaction": {0: "market",        # what types of transactions exist (qualities are
-                        1: "balancing",     # subcategories of 0: market)
-                        2: "levy_prices"}
-
-  "positions_delete": true                  # true -> submitted positions are deleted from the market
-                                            # positions table after being processed
-
-  "positions_archive": true                 # true -> all submitted positions are archived before
-                                            # deletion
-
-  "horizon_clearing": 86400                 # seconds, how far into the future is the market cleared?
-
-  # these two parameters are currently not implemented
-  "interval_clearing": 900                  # seconds, length of one energy delivery period (ts_delivery)
-  "frequency_clearing": 900                 # seconds, how often is ex-ante market clearing executed?
-
-  ################# settlement settings #####################
-
-  "calculate_virtual_submeters": true       # sometimes users don't have submeters on all plants
-                                            # if this is the case, a virtual meter is generated and this remaining
-                                            # internal load/generation is assigned to the virtual meter
-
-  "prices_settlement_in_advance": 0         # how many steps in advance are settlement prices
-                                            # posted to the platform; currently only 0 possible
-
-  "types_meter": {0: "plant submeter",      # types of meter defined
-                  1: "virtual plant submeter",
-                  2: "dividing meter",
-                  3: "virtual dividing meter",
-                  4: "grid meter",
-                  5: "virtual grid meter"
-                  }
-
-  # defining balancing energy pricing
-  "bal_energy_pricing_mechanism": "fixed"   # how should balancing energy prices be set?
-                                            #      "fixed" - dual prices as defined below
-                                            #      "file" - prices are given as time series in input file below
-                                            # balancing energy is the market participants deviation from the market
-                                            # result. the balancing price is the incentive for the agent to stick
-                                            # to the market result, or to assist the system in restoring
-                                            # its balance
-
-  "path_bal_prices": "balancing_prices_1.csv"
-
-  "price_energy_balancing_positive": 0.10   # fixed balancing prices in c/kwh
-  "price_energy_balancing_negative": 0.10
-
-  # defining electricity levy_prices
-
-  "levy_pricing_mechanism": "fixed"         # how should levy prices be determined?
-                                            # levies are those fees added to the market price of electricity
-                                            # to account for grid fees, taxes, etc. often levied as a volumetric
-                                            # tariff.
-                                            #      "fixed" - dual prices as defined below
-                                            #      "file" - prices are given as time series in input file below
-
-  "path_levy_prices": "levy_prices_1.csv"
-
-  "price_energy_levies_negative": 0.18      # "fixed" levy price if desired
-  "price_energy_levies_positive": 0
-
-########################################################################################################################
-########################################### retailer configuration #####################################################
-########################################################################################################################
-
-retailer:
-  # for the retailer's role in the market, please see the docs
-
-  "price_sell": 0.08                        # retailer market ceiling offer one step before delivery
-  "price_buy": 0.02                         # retailer market floor offer one step before delivery
-
-  "qty_energy_bid": 1000000                 # energy quantity of retailer bid in wh
-  "qty_energy_offer": 1000000               # energy quantity of retailer offer in wh
-
-  "quality": "na"                           # quality that the generated energy should be labelled with on the lem
-
-  "id_user": "retailer01"                   # retailer market id
-
-########################################################################################################################
-########################################### prosumer configuration #####################################################
-########################################################################################################################
-
-prosumer:
-
-  ################################ general settings ################################
-
-  "general_number_of": 20                   # number of prosumers (single family homes) to simulate
-
-  "general_solver": "gurobi"                # installed pyomo compatible solver
-                                            # preferably miqp capable, e.g. "gurobi" and "cplex"
-                                            # glpk is possible, for limitations see documentation
-
-  "general_fcast_retraining_frequency": 96  # user forecast models retrained every n steps
-                                            #     recommended range: >= 96
-
-  ################################ household load settings ####################################
-
-  "hh_has_submeter": false                  # does the household load have a physical submeter or must a virtual meter
-                                            # be created?
-                                            # Please note that if this value is true, calculate_virtual_submeters in
-                                            # "lem" should be set to true, as the settlement algorithm needs to
-                                            # calculate the residual meter readings in order for settlement to commence
-
-  "hh_sizing": "uniform"                    # type of household load
-                                            # "uniform" - all households have the same total power consumption
-                                            #             specified in hh_load_uniform the load curve still differs
-                                            # "distribution" - households have different total power consumption and
-                                            #                  load curve. the distribution of the total power
-                                            #                  consumption is specified in hh_distribution for the
-                                            #                  respective shares and hh_intervals for the various ranges
-                                            #                  the shares represent
-
-  "hh_sizing_uniform": 3500                 # uniform power consumption for all households +-500
-                                            # (hh_load_type = "uniform")
-
-  "hh_sizing_distribution": [0.1, 0.2,      # distribution of the total power consumption of the households.
-                             0.2, 0.2,      # values need not sum to 1
-                             0.2, 0.1]
-
-  "hh_sizing_distribution_intervals": [1000, 2000, 3000, 4000, 5000]
-                                            # intervals that the distribution is applied to. all values
-                                            #     represent the maximum value for that interval except for
-                                            #     the last one which is used as both min and max value for
-                                            #     the second to last and last value
-                                            #     example:
-                                            #         hh_distribution:  [0.2, 0.6, 0.2]
-                                            #         hh_intervals:     [2000, 4000]
-                                            #         --> 20% <=2000, 2000< 60% <=4000, 20% >4000
-
-  "hh_fcast": "naive_average"               # household load forecasting method
-                                            #   "perfect" - perfect knowledge of the future
-                                            #   "naive"   - today will be the same as yesterday
-                                            #   "naive_average" - today will be the same as
-                                            #                     the average the last 2 days
-                                            #   "smoothed" - prediction value is a moving mean
-                                            #                of the future values. window width of
-                                            #                9 timesteps
-                                            #   "sarma"   - full sarma model of order below
-
-                                            # order of double seasonal arma model
-  "hh_fcast_sarma_order": [2, 0, 2,         # [ar,    0, ma,
-                           2, 0, 0, 96,     #  s1_ar, 0, s1_ma, s1,
-                           2, 0, 0, 672]    #  s2_ar, 0, s2_ma, s2]
-
-  "hh_fcast_retraining_period": 3600        # models should be periodically retrained based on new data
-                                            # how many seconds between retraining periods?
-
-  "hh_fcast_update_period": 3600            # forecasts are periodically updated and saved to file where the
-                                            # most current forecast can be retrieved by model predictive controllers
-                                            # and market agents. How many seconds between updates?
-
-  ################################ small-scale photovoltaic settings ####################################
-
-  "pv_fraction": 0.7                        # fraction of prosumers with pv plants
-
-  "pv_sizing_power": 1.5                    # sizing of pv plant
-                                            # 1 = 1000 wp of pv for every 1000 kwh/a of household consumption
-
-  "pv_sizing_power_deviation": 0.2          # random positive/negative deviation from pv_sizing_power
-
-  "pv_controllable": true                   # can the pv inverter be controlled? true or false
-
-  "pv_fcast": "smoothed"                    # pv production forecasting method
-                                            #   "perfect" - perfect knowledge of the future
-                                            #   "smoothed" - prediction value is a moving mean of the future values.
-                                            #                window width of 9 time steps
-                                            #   "pv_file_fcast_nn" - forecast based on weather fcast file (coming soon)
-
-  "pv_fcast_retraining_period": 86400       # models should be periodically retrained based on new data
-                                            # how many seconds between retraining periods?
-
-  "pv_fcast_update_period": 3600            # forecasts are periodically updated and saved to file where the
-                                            # most current forecast can be retrieved by model predictive controllers
-                                            # and market agents. How many seconds between updates?
-
-  "pv_quality": "green_local"               # quality that the generated energy should be labelled with on the lem
-
-  ################################ small-scale wind settings ####################################
-  ################################ wind power is coming soon
-
-  "wind_fraction": 0                        # fraction of prosumers with wind power plants
-
-  "wind_sizing_power": 0.7                  # sizing of wind power plant
-                                            # 1 = 1000 w of wind for every 1000 kwh/a of household consumption
-
-  "wind_sizing_power_deviation": 0.2        # random positive/negative deviation from wind_sizing_power
-
-  "wind_controllable": true                 # can the wind inverter be controlled? true or false
-
-  "wind_fcast": "perfect"                   # wind production forecasting method
-                                            #   "wind_lookup_perfect" - perfect knowledge of future wind speeds
-                                            #                           and turbine model
-                                            #   "wind_lookup_file_fcast" - weather forecast from file used with
-                                            #                              turbine model
-
-  "wind_fcast_retraining_period": 86400     # models should be periodically retrained based on new data
-                                            # how many seconds between retraining periods?
-
-  "wind_fcast_update_period": 3600          # forecasts are periodically updated and saved to file where the
-                                            # most current forecast can be retrieved by model predictive controllers
-                                            # and market agents. How many seconds between updates?
-
-  "wind_quality": "green_local"             # quality that the generated energy should be labelled with on the lem
-
-  ################################ battery settings ####################################
-
-  "bat_fraction": 0.75                      # fraction of prosumers with batteries
-
-  "bat_fraction_dependent_on_pv": true      # True: bat_fraction is only applied to pv owners
-                                            # False: any prosumer may own a battery
-
-  "bat_sizing_power": 1                     # battery power sizing (w)
-                                            #   if household has pv system:
-                                            #       battery power = bat_sizing_power * peak pv power
-                                            #   else:
-                                            #       battery power = bat_sizing_power * hh consumption p.a. / 1000
-
-  "bat_sizing_capacity": 1                  # battery capacity sizing
-                                            #   battery capacity = battery power * bat_sizing_capacity
-
-  "bat_efficiency": 0.95                    # one way charging efficiency of the battery
-
-  "bat_soc_init": 0.1                       # initial soc of the battery (0-1)
-
-  "bat_charge_from_grid": false             # can the battery charge off the grid?
-
-  "bat_quality": "local"                    # quality that the generated energy should be labelled with on the lem
-
-  ################################ heat pump settings ####################################
-  ################################ heat pumps are coming soon
-
-  "hp_fraction": 0                          # fraction of prosumers with heat pumps
-
-  "hp_type": ["ground", "air", "air"]       # type of heat pump
-                                            #   "ground" - ground-water heat pump
-                                            #   "air" - air-water heat pump
-                                            #   "water" - water-water heat pump
-                                            # each prosumer selects a random value off this list
-
-  hp_temperature: 35                        # supply temperature of the heating system
-                                            # needs to match value in heat pump specification file
-
-  "hp_capacity": [2, 3]                     # storage capacity in hours of installed heat pump capacity in hours of
-                                            # maximum power, which is the ceiled maximum heat demand from file
-
-  "hp_soc_init": 0.1                       # initial soc of the storage (0-1)
-
-  "hp_fcast": "nn"                          # heating demand forecasting technique
-                                            #   "nn" - neural network based on the included weather data
-
-  "hp_fcast_retraining_period": 86400       # models should be periodically retrained based on new data
-                                            # how many seconds between retraining periods?
-
-  "hp_fcast_update_period": 3600            # forecasts are periodically updated and saved to file where the
-                                            # most current forecast can be retrieved by model predictive controllers
-                                            # and market agents. How many seconds between updates?
-
-  ################################ electric vehicle settings ####################################
-
-  "ev_fraction": 0.15                       # fraction of prosumers with evs
-
-  "ev_efficiency": 0.9                      # one way charging efficiency of the vehicle
-
-  "ev_v2g": false                           # ev v2g charging, "y" or "n"
-
-  "ev_charging_power": [3700, 7200, 11000]  # ev max charging power in w
-                                            # each ev owner selects a random value off this list
-
-  "ev_capacity": [40000, 60000, 80000]      # ev battery size in wh, random val selected from list
-                                            # each ev owner selects a random value off this list
-
-  "ev_consumption": [15000, 20000,          # ev consumption in wh/100km
-                     25000, 30000]          # each ev owner selects a random value off this list
-
-  "ev_soc_init": 0.8                        # initial soc of the battery (0-1)
-
-  "ev_fcast": "ev_close"                    # ev availability forecasting technique
-                                            #   "ev_perfect" - perfect knowledge of the future
-                                            #   "ev_close" - perfect knowledge of the current
-                                            #                availability cycle once the vehicle arrives
-
-  "ev_fcast_retraining_period": 86400       # models should be periodically retrained based on new data
-                                            # how many seconds between retraining periods?
-
-  "ev_fcast_update_period": 3600            # forecasts are periodically updated and saved to file where the
-                                            # most current forecast can be retrieved by model predictive controllers
-                                            # and market agents. How many seconds between updates?
-
-  "ev_quality": "local"                     # quality that generated energy (v2g) should be labelled with on the lem
-
-  ################################ fixed generator settings ####################################
-
-  "fixedgen_fraction": 0                    # fraction of prosumers with constant power generators
-                                            # (p.u. power read from file)
-
-  "fixedgen_power": 1                       # peak power of constant power generator
-
-  "fixedgen_controllable": false            # can the generator be controlled? (can power be decreased?)
-
-  "fixedgen_quality": "local"               # quality that the generated energy should be labelled with on the lem
-
-
-  ################################ model predictive controller settings ####################################
-
-  "mpc_price_fcast": "naive"                # forecast model to be used for the lem market price
-                                            #     "flat" - no meaningful forecasting, flat price assumed
-                                            #     "naive" - expected price same as previous day (initialized flat)
-
-  "mpc_price_fcast_retraining_period": 86400 # models should be periodically retrained based on new data
-                                            # how many seconds between retraining periods?
-
-  "mpc_price_fcast_update_period": 3600     # forecasts are periodically updated and saved to file where the
-                                            # most current forecast can be retrieved by model predictive controllers
-                                            # and market agents. How many seconds between updates?
-
-  "mpc_horizon": 96                         # mpc horizon : 1 - 96   -> unit steps (15 min)
-
-  ################################ market agent settings ####################################
-
-  "ma_strategy": ["linear"]                 # prosumer market agent trading strategy,
-                                            #   "linear" - see docs
-                                            #   "zi" - zero intelligence, random bid and offer prices
-                                            #                           in market price range
-                                            #   none - called if only ex-post markets are being simulated, as no active
-                                            #          trading is possible
-                                            # each prosumer selects a random value off this list
-
-  "ma_horizon": [12, 24, 36, 48, 60]        # market agent trading horizon,
-                                            #     possible range : 1 - (mpc_horizon - reopt_step
-                                            # each prosumer selects a random value off this list
-
-  "ma_preference_quality": ["green_local"]  # some ex-ante markets can consider user preferences
-                                            # each prosumer selects a random value off this list
-
-  "ma_premium_preference_quality": [0, 0, 10, 20, 30]
-                                            # percentage premium the agent is willing to pay for preference satisfaction
-                                            # each prosumer selects a random value off this list
-
-
-  ################################ metering settings ####################################
-
-  "meter_prob_late": 0                      # probability that any given meter reading will be communicated late (0-1)
-
-  "meter_prob_late_95": 3600                # late meter readings are normally distributed, this is the 2 sigma value
-                                            # (seconds) of the lateness i.e. 95% of late meter readings will be
-                                            # less than this late
-
-  "meter_prob_missing": 0                   # probability that any given meter reading will fail to be communicated
-                                            # at all (0-1)
-
-########################################################################################################################
-########################################### producer configuration #####################################################
-########################################################################################################################
-# The producer is a sub-class of the prosumer and is therefore modeled as a prosumer without consumption. All settings
-# that cannot be set here are inherited from the prosumer class.
-
-producer:
-
-  ################################ large-scale pv generation settings ####################################
-
-  "pv_active": false                        # is there a large-scale pv producer?
-
-  "pv_power": 60000                         # peak power of photovoltaic plant in w
-
-  "pv_controllable": false                  # can the generator be controlled? (can power be decreased?)
-
-  "pv_fcast": "perfect"                     # pv production forecasting method
-                                            #   "perfect" - perfect knowledge of the future
-                                            #   "smoothed" - prediction value is a moving mean of the future values.
-                                            #                window width of 9 time steps
-                                            #   "file_nn" - forecast based on weather forecast file (coming soon)
-
-  "pv_fcast_retraining_period": 86400       # models should be periodically retrained based on new data
-                                            # how many seconds between retraining periods?
-
-  "pv_fcast_update_period": 3600            # forecasts are periodically updated and saved to file where the
-                                            # most current forecast can be retrieved by model predictive controllers
-                                            # and market agents. How many seconds between updates?
-
-  "pv_quality": "green_local"               # quality that the generated energy should be labelled with on the lem
-
-  ################################ large-scale wind generation settings ####################################
-  ################################ wind power is coming soon
-
-  "wind_active": false                      # is there a large-scale wind producer?
-
-  "wind_power": 30000                       # peak power of wind power generator in w
-
-  "wind_controllable": false                # can the generator be controlled? (can power be decreased?)
-
-  "wind_fcast": "perfect"                   # wind production forecasting method
-                                            #   "wind_lookup_perfect" - perfect knowledge of future wind speeds
-                                            #                           and turbine model
-                                            #   "wind_lookup_file_forecast" - weather forecast from file used with
-                                            #                                 turbine model
-
-  "mpc_price_fcast_retraining_period": 86400 # models should be periodically retrained based on new data
-                                            # how many seconds between retraining periods?
-
-  "mpc_price_fcast_update_period": 3600     # forecasts are periodically updated and saved to file where the
-                                            # most current forecast can be retrieved by model predictive controllers
-                                            # and market agents. How many seconds between updates?
-
-  "wind_quality": "green_local"             # quality that the generated energy should be labelled with on the lem
-
-  ################################ large-scale fixed generator settings ####################################
-
-  "fixedgen_active": True                   # is there a large-scale fixed generation producer?
-
-  "fixedgen_power": 3000                    # peak power of fixed power generator in w
-                                            # (p.u. power read from file)
-
-  "fixedgen_controllable": false            # can the generator be controlled? (can power be decreased?)
-
-  "fixedgen_quality": "local"               # quality that the generated energy should be labelled with on the lem
-
-########################################################################################################################
-########################################## aggregator configuration ####################################################
-########################################################################################################################
-
-aggregator:
-
-  "active": false                           # if the aggregator is active, the aggregated prosumers ignore their
-                                            # household load and predict/control only their flexible plants
-                                            # the aggregator can only be active during ex-ante trading and is deactivated
-                                            # for ex-post trading
-
-  "id_user": "aggreg0001"
-
-  "prosumers_wo_plants_only": true          # aggregate those prosumers with no flexible plants (only hh)
-  "prosumers_wo_battery_only": true         # aggregate those prosumers without batteries
-
-  ################################ market agent settings ####################################
-
-  "ma_strategy": "linear"                   # aggregator market agent trading strategy
-                                            # choices are:
-                                            #   linear - see docs
-                                            #   zi - zero intelligence, random bid and offer prices
-                                            #                           in market price range
-
-  "ma_horizon": 32                          # market agent trading horizon,
-                                            #     possible range : 1 - (mpc_horizon - reopt_steps)
-
-  "preference_quality": "green_local"       # some ex-ante markets can consider user preferences
-
-  "premium_preference_quality": 10          # percentage premium the agent is willing to offer for preference satisfaction
-
-  ################################ forecast settings ####################################
-
-  "fcast": "sarma"                          # aggregator load forecasting method
-                                            #     "perfect" - perfect knowledge of the future
-                                            #     "naive"   - today will be the same as yesterday
-                                            #     "naive_average" - today will be the same as
-                                            #       the last 2 days
-                                            #     "sarma"   - full sarma model of order below
-
-  "fcast_retraining_period": 86400          # models should be periodically retrained based on new data
-                                            # how many seconds between retraining periods?
-
-  "fcast_update_period": 3600               # forecasts are periodically updated and saved to file where the
-                                            # most current forecast can be retrieved by model predictive controllers
-                                            # and market agents. How many seconds between updates?
-
-                                            # order of double seasonal arma model
-  "fcast_sarma_order": [2, 0, 2,            # [ar,    0, ma,
-                        2, 0, 0, 96,        #  s1_ar, 0, s1_ma, s1,
-                        2, 0, 0, 672]       #  s2_ar, 0, s2_ma, s2]
-
-########################################################################################################################
-############################################### database configuration #################################################
-########################################################################################################################
-
-db_connections:
-  "database_connection_admin": { "user": "admin_lem",
-                                 "pw": "admin",
-                                 "host": "127.0.0.1",
-                                 "port": "5432",
-                                 "db": "postgres" }
-
-  "database_connection_user": { "user": "market_participant",
-                                "pw": "user",
-                                "host": "127.0.0.1",
-                                "port": "5432",
-                                "db": "postgres" }
->>>>>>> ed4f5574
+########################################################################################################################
+########################################### simulation configuration ###################################################
+########################################################################################################################
+
+simulation:
+  "rts": true                               # do you want to run a real-time simulation (rts)
+                                            # or a normal, full-speed simulation (sim)?
+  # rts only
+  "lem_active": true                        # should the lem be simulated? always true in sim
+  "agents_active": true                     # should agents be simulated? always true in sim
+  "rts_start_steps": 6                      # when beginning an rts, this many steps will be
+                                            # simulated at an accelerated rate, before the rts commences
+
+  # sim only
+  "sim_start": "2021-03-23 00:00"           # simulation start as unix timestamp
+  "sim_start_tz": "europe/berlin"           # timezone of simulation
+  "sim_length": 1                           # length of the simulation in days
+
+  "path_input_data": "../input_data"        # path relative to the lemlab repository
+  "path_scenarios": "../scenarios"          # path relative to the lemlab repository
+
+########################################################################################################################
+######################################### lem platform configuration ###################################################
+########################################################################################################################
+
+lem:
+  ################# market settings #####################
+  "types_clearing_ex_ante": {0: "pda"}
+  "types_clearing_ex_post": {0: "community"}
+                                            # market types to be calculated
+                                            # settlement and prosumers observe the first
+                                            # listed result, other choices are merely
+                                            # calculated for comparison
+
+                                            # for currently implemented choices, see the
+                                            # documentation
+
+                                            # the ex_post_pricing ex-post solution is always
+                                            # calculated in parallel. if no ex-ante clearing
+                                            # type is listed, the ex_post_pricing will be
+                                            # used for settlement and no ex-ante trading
+                                            # is simulated
+
+  "types_pricing_ex_ante": {0: "uniform",
+                            1: "discriminatory"}
+  "types_pricing_ex_post": {0: "standard"}  # which clearing price variants to be calculated
+                                            # for each clearing type
+                                            # settlement and prosumers observe the first
+                                            # listed variation, other choices are merely
+                                            # calculated for comparison
+
+                                            # for currently implemented choices, see the
+                                            # documentation
+
+  share_quality_logging_extended: true      # in ex-ante trading, market results can be labelled in
+                                            # simply (quality of cleared generation) or more
+                                            # extensively (quality of cleared generation, consumption
+                                            # as well as offered generation and consumption bids)
+                                            # for more information, see the documentation
+
+  ################# advanced market settings #####################
+
+  "types_quality": {0: "na",                # energy quality types used for trading and labelling
+                    1: "local",
+                    2: "green_local"}
+
+  "types_position": {0: 'offer',
+                     1: 'bid'}
+
+  "types_transaction": {0: "market",        # what types of transactions exist (qualities are
+                        1: "balancing",     # subcategories of 0: market)
+                        2: "levy_prices"}
+
+  "positions_delete": true                  # true -> submitted positions are deleted from the market
+                                            # positions table after being processed
+
+  "positions_archive": true                 # true -> all submitted positions are archived before
+                                            # deletion
+
+  "horizon_clearing": 86400                 # seconds, how far into the future is the market cleared?
+
+  # these two parameters are currently not implemented
+  "interval_clearing": 900                  # seconds, length of one energy delivery period (ts_delivery)
+  "frequency_clearing": 900                 # seconds, how often is ex-ante market clearing executed?
+
+  ################# settlement settings #####################
+
+  "calculate_virtual_submeters": true       # sometimes users don't have submeters on all plants
+                                            # if this is the case, a virtual meter is generated and this remaining
+                                            # internal load/generation is assigned to the virtual meter
+
+  "prices_settlement_in_advance": 0         # how many steps in advance are settlement prices
+                                            # posted to the platform; currently only 0 possible
+
+  "types_meter": {0: "plant submeter",      # types of meter defined
+                  1: "virtual plant submeter",
+                  2: "dividing meter",
+                  3: "virtual dividing meter",
+                  4: "grid meter",
+                  5: "virtual grid meter"
+                  }
+
+  # defining balancing energy pricing
+  "bal_energy_pricing_mechanism": "fixed"   # how should balancing energy prices be set?
+                                            #      "fixed" - dual prices as defined below
+                                            #      "file" - prices are given as time series in input file below
+                                            # balancing energy is the market participants deviation from the market
+                                            # result. the balancing price is the incentive for the agent to stick
+                                            # to the market result, or to assist the system in restoring
+                                            # its balance
+
+  "path_bal_prices": "balancing_prices_1.csv"
+
+  "price_energy_balancing_positive": 0.10   # fixed balancing prices in c/kwh
+  "price_energy_balancing_negative": 0.10
+
+  # defining electricity levy_prices
+
+  "levy_pricing_mechanism": "fixed"         # how should levy prices be determined?
+                                            # levies are those fees added to the market price of electricity
+                                            # to account for grid fees, taxes, etc. often levied as a volumetric
+                                            # tariff.
+                                            #      "fixed" - dual prices as defined below
+                                            #      "file" - prices are given as time series in input file below
+
+  "path_levy_prices": "levy_prices_1.csv"
+
+  "price_energy_levies_negative": 0.18      # "fixed" levy price if desired
+  "price_energy_levies_positive": 0
+
+########################################################################################################################
+########################################### retailer configuration #####################################################
+########################################################################################################################
+
+retailer:
+  # for the retailer's role in the market, please see the docs
+
+  "price_sell": 0.08                        # retailer market ceiling offer one step before delivery
+  "price_buy": 0.02                         # retailer market floor offer one step before delivery
+
+  "qty_energy_bid": 1000000                 # energy quantity of retailer bid in wh
+  "qty_energy_offer": 1000000               # energy quantity of retailer offer in wh
+
+  "quality": "na"                           # quality that the generated energy should be labelled with on the lem
+
+  "id_user": "retailer01"                   # retailer market id
+
+########################################################################################################################
+########################################### prosumer configuration #####################################################
+########################################################################################################################
+
+prosumer:
+
+  ################################ general settings ################################
+
+  "general_number_of": 20                   # number of prosumers (single family homes) to simulate
+
+  "general_solver": "gurobi"                # installed pyomo compatible solver
+                                            # preferably miqp capable, e.g. "gurobi" and "cplex"
+                                            # glpk is possible, for limitations see documentation
+
+  "general_fcast_retraining_frequency": 96  # user forecast models retrained every n steps
+                                            #     recommended range: >= 96
+
+  ################################ household load settings ####################################
+
+  "hh_has_submeter": false                  # does the household load have a physical submeter or must a virtual meter
+                                            # be created?
+                                            # Please note that if this value is true, calculate_virtual_submeters in
+                                            # "lem" should be set to true, as the settlement algorithm needs to
+                                            # calculate the residual meter readings in order for settlement to commence
+
+  "hh_sizing": "uniform"                    # type of household load
+                                            # "uniform" - all households have the same total power consumption
+                                            #             specified in hh_load_uniform the load curve still differs
+                                            # "distribution" - households have different total power consumption and
+                                            #                  load curve. the distribution of the total power
+                                            #                  consumption is specified in hh_distribution for the
+                                            #                  respective shares and hh_intervals for the various ranges
+                                            #                  the shares represent
+
+  "hh_sizing_uniform": 3500                 # uniform power consumption for all households +-500
+                                            # (hh_load_type = "uniform")
+
+  "hh_sizing_distribution": [0.1, 0.2,      # distribution of the total power consumption of the households.
+                             0.2, 0.2,      # values need not sum to 1
+                             0.2, 0.1]
+
+  "hh_sizing_distribution_intervals": [1000, 2000, 3000, 4000, 5000]
+                                            # intervals that the distribution is applied to. all values
+                                            #     represent the maximum value for that interval except for
+                                            #     the last one which is used as both min and max value for
+                                            #     the second to last and last value
+                                            #     example:
+                                            #         hh_distribution:  [0.2, 0.6, 0.2]
+                                            #         hh_intervals:     [2000, 4000]
+                                            #         --> 20% <=2000, 2000< 60% <=4000, 20% >4000
+
+  "hh_fcast": "naive_average"               # household load forecasting method
+                                            #   "perfect" - perfect knowledge of the future
+                                            #   "naive"   - today will be the same as yesterday
+                                            #   "naive_average" - today will be the same as
+                                            #                     the average the last 2 days
+                                            #   "smoothed" - prediction value is a moving mean
+                                            #                of the future values. window width of
+                                            #                9 timesteps
+                                            #   "sarma"   - full sarma model of order below
+
+                                            # order of double seasonal arma model
+  "hh_fcast_sarma_order": [2, 0, 2,         # [ar,    0, ma,
+                           2, 0, 0, 96,     #  s1_ar, 0, s1_ma, s1,
+                           2, 0, 0, 672]    #  s2_ar, 0, s2_ma, s2]
+
+  "hh_fcast_retraining_period": 3600        # models should be periodically retrained based on new data
+                                            # how many seconds between retraining periods?
+
+  "hh_fcast_update_period": 3600            # forecasts are periodically updated and saved to file where the
+                                            # most current forecast can be retrieved by model predictive controllers
+                                            # and market agents. How many seconds between updates?
+
+  ################################ small-scale photovoltaic settings ####################################
+
+  "pv_fraction": 0.7                        # fraction of prosumers with pv plants
+
+  "pv_sizing_power": 1.5                    # sizing of pv plant
+                                            # 1 = 1000 wp of pv for every 1000 kwh/a of household consumption
+
+  "pv_sizing_power_deviation": 0.2          # random positive/negative deviation from pv_sizing_power
+
+  "pv_controllable": true                   # can the pv inverter be controlled? true or false
+
+  "pv_fcast": "smoothed"                    # pv production forecasting method
+                                            #   "perfect" - perfect knowledge of the future
+                                            #   "smoothed" - prediction value is a moving mean of the future values.
+                                            #                window width of 9 time steps
+                                            #   "pv_file_fcast_nn" - forecast based on weather fcast file (coming soon)
+
+  "pv_fcast_retraining_period": 86400       # models should be periodically retrained based on new data
+                                            # how many seconds between retraining periods?
+
+  "pv_fcast_update_period": 3600            # forecasts are periodically updated and saved to file where the
+                                            # most current forecast can be retrieved by model predictive controllers
+                                            # and market agents. How many seconds between updates?
+
+  "pv_quality": "green_local"               # quality that the generated energy should be labelled with on the lem
+
+  ################################ small-scale wind settings ####################################
+  ################################ wind power is coming soon
+
+  "wind_fraction": 0                        # fraction of prosumers with wind power plants
+
+  "wind_sizing_power": 0.7                  # sizing of wind power plant
+                                            # 1 = 1000 w of wind for every 1000 kwh/a of household consumption
+
+  "wind_sizing_power_deviation": 0.2        # random positive/negative deviation from wind_sizing_power
+
+  "wind_controllable": true                 # can the wind inverter be controlled? true or false
+
+  "wind_fcast": "perfect"                   # wind production forecasting method
+                                            #   "wind_lookup_perfect" - perfect knowledge of future wind speeds
+                                            #                           and turbine model
+                                            #   "wind_lookup_file_fcast" - weather forecast from file used with
+                                            #                              turbine model
+
+  "wind_fcast_retraining_period": 86400     # models should be periodically retrained based on new data
+                                            # how many seconds between retraining periods?
+
+  "wind_fcast_update_period": 3600          # forecasts are periodically updated and saved to file where the
+                                            # most current forecast can be retrieved by model predictive controllers
+                                            # and market agents. How many seconds between updates?
+
+  "wind_quality": "green_local"             # quality that the generated energy should be labelled with on the lem
+
+  ################################ battery settings ####################################
+
+  "bat_fraction": 0.75                      # fraction of prosumers with batteries
+
+  "bat_fraction_dependent_on_pv": true      # True: bat_fraction is only applied to pv owners
+                                            # False: any prosumer may own a battery
+
+  "bat_sizing_power": 1                     # battery power sizing (w)
+                                            #   if household has pv system:
+                                            #       battery power = bat_sizing_power * peak pv power
+                                            #   else:
+                                            #       battery power = bat_sizing_power * hh consumption p.a. / 1000
+
+  "bat_sizing_capacity": 1                  # battery capacity sizing
+                                            #   battery capacity = battery power * bat_sizing_capacity
+
+  "bat_efficiency": 0.95                    # one way charging efficiency of the battery
+
+  "bat_soc_init": 0.1                       # initial soc of the battery (0-1)
+
+  "bat_charge_from_grid": false             # can the battery charge off the grid?
+
+  "bat_quality": "local"                    # quality that the generated energy should be labelled with on the lem
+
+  ################################ heat pump settings ####################################
+  ################################ heat pumps are coming soon
+
+  "hp_fraction": 0                          # fraction of prosumers with heat pumps
+
+  "hp_type": ["ground", "air", "air"]       # type of heat pump
+                                            #   "ground" - ground-water heat pump
+                                            #   "air" - air-water heat pump
+                                            #   "water" - water-water heat pump
+                                            # each prosumer selects a random value off this list
+
+  hp_temperature: 35                        # supply temperature of the heating system
+                                            # needs to match value in heat pump specification file
+
+  "hp_capacity": [2, 3]                     # storage capacity in hours of installed heat pump capacity in hours of
+                                            # maximum power, which is the ceiled maximum heat demand from file
+
+  "hp_soc_init": 0.1                       # initial soc of the storage (0-1)
+
+  "hp_fcast": "nn"                          # heating demand forecasting technique
+                                            #   "nn" - neural network based on the included weather data
+
+  "hp_fcast_retraining_period": 86400       # models should be periodically retrained based on new data
+                                            # how many seconds between retraining periods?
+
+  "hp_fcast_update_period": 3600            # forecasts are periodically updated and saved to file where the
+                                            # most current forecast can be retrieved by model predictive controllers
+                                            # and market agents. How many seconds between updates?
+
+  ################################ electric vehicle settings ####################################
+
+  "ev_fraction": 0.15                       # fraction of prosumers with evs
+
+  "ev_efficiency": 0.9                      # one way charging efficiency of the vehicle
+
+  "ev_v2g": false                           # ev v2g charging, "y" or "n"
+
+  "ev_charging_power": [3700, 7200, 11000]  # ev max charging power in w
+                                            # each ev owner selects a random value off this list
+
+  "ev_capacity": [40000, 60000, 80000]      # ev battery size in wh, random val selected from list
+                                            # each ev owner selects a random value off this list
+
+  "ev_consumption": [15000, 20000,          # ev consumption in wh/100km
+                     25000, 30000]          # each ev owner selects a random value off this list
+
+  "ev_soc_init": 0.8                        # initial soc of the battery (0-1)
+
+  "ev_fcast": "ev_close"                    # ev availability forecasting technique
+                                            #   "ev_perfect" - perfect knowledge of the future
+                                            #   "ev_close" - perfect knowledge of the current
+                                            #                availability cycle once the vehicle arrives
+
+  "ev_fcast_retraining_period": 86400       # models should be periodically retrained based on new data
+                                            # how many seconds between retraining periods?
+
+  "ev_fcast_update_period": 3600            # forecasts are periodically updated and saved to file where the
+                                            # most current forecast can be retrieved by model predictive controllers
+                                            # and market agents. How many seconds between updates?
+
+  "ev_quality": "local"                     # quality that generated energy (v2g) should be labelled with on the lem
+
+  ################################ fixed generator settings ####################################
+
+  "fixedgen_fraction": 0                    # fraction of prosumers with constant power generators
+                                            # (p.u. power read from file)
+
+  "fixedgen_power": 1                       # peak power of constant power generator
+
+  "fixedgen_controllable": false            # can the generator be controlled? (can power be decreased?)
+
+  "fixedgen_quality": "local"               # quality that the generated energy should be labelled with on the lem
+
+
+  ################################ model predictive controller settings ####################################
+
+  "mpc_price_fcast": "naive"                # forecast model to be used for the lem market price
+                                            #     "flat" - no meaningful forecasting, flat price assumed
+                                            #     "naive" - expected price same as previous day (initialized flat)
+
+  "mpc_price_fcast_retraining_period": 86400 # models should be periodically retrained based on new data
+                                            # how many seconds between retraining periods?
+
+  "mpc_price_fcast_update_period": 3600     # forecasts are periodically updated and saved to file where the
+                                            # most current forecast can be retrieved by model predictive controllers
+                                            # and market agents. How many seconds between updates?
+
+  "mpc_horizon": 96                         # mpc horizon : 1 - 96   -> unit steps (15 min)
+
+  ################################ market agent settings ####################################
+
+  "ma_strategy": ["linear"]                 # prosumer market agent trading strategy,
+                                            #   "linear" - see docs
+                                            #   "zi" - zero intelligence, random bid and offer prices
+                                            #                           in market price range
+                                            #   none - called if only ex-post markets are being simulated, as no active
+                                            #          trading is possible
+                                            # each prosumer selects a random value off this list
+
+  "ma_horizon": [12, 24, 36, 48, 60]        # market agent trading horizon,
+                                            #     possible range : 1 - (mpc_horizon - reopt_step
+                                            # each prosumer selects a random value off this list
+
+  "ma_preference_quality": ["green_local"]  # some ex-ante markets can consider user preferences
+                                            # each prosumer selects a random value off this list
+
+  "ma_premium_preference_quality": [0, 0, 10, 20, 30]
+                                            # percentage premium the agent is willing to pay for preference satisfaction
+                                            # each prosumer selects a random value off this list
+
+
+  ################################ metering settings ####################################
+
+  "meter_prob_late": 0                      # probability that any given meter reading will be communicated late (0-1)
+
+  "meter_prob_late_95": 3600                # late meter readings are normally distributed, this is the 2 sigma value
+                                            # (seconds) of the lateness i.e. 95% of late meter readings will be
+                                            # less than this late
+
+  "meter_prob_missing": 0                   # probability that any given meter reading will fail to be communicated
+                                            # at all (0-1)
+
+########################################################################################################################
+########################################### producer configuration #####################################################
+########################################################################################################################
+# The producer is a sub-class of the prosumer and is therefore modeled as a prosumer without consumption. All settings
+# that cannot be set here are inherited from the prosumer class.
+
+producer:
+
+  ################################ large-scale pv generation settings ####################################
+
+  "pv_active": false                        # is there a large-scale pv producer?
+
+  "pv_power": 60000                         # peak power of photovoltaic plant in w
+
+  "pv_controllable": false                  # can the generator be controlled? (can power be decreased?)
+
+  "pv_fcast": "perfect"                     # pv production forecasting method
+                                            #   "perfect" - perfect knowledge of the future
+                                            #   "smoothed" - prediction value is a moving mean of the future values.
+                                            #                window width of 9 time steps
+                                            #   "file_nn" - forecast based on weather forecast file (coming soon)
+
+  "pv_fcast_retraining_period": 86400       # models should be periodically retrained based on new data
+                                            # how many seconds between retraining periods?
+
+  "pv_fcast_update_period": 3600            # forecasts are periodically updated and saved to file where the
+                                            # most current forecast can be retrieved by model predictive controllers
+                                            # and market agents. How many seconds between updates?
+
+  "pv_quality": "green_local"               # quality that the generated energy should be labelled with on the lem
+
+  ################################ large-scale wind generation settings ####################################
+  ################################ wind power is coming soon
+
+  "wind_active": false                      # is there a large-scale wind producer?
+
+  "wind_power": 30000                       # peak power of wind power generator in w
+
+  "wind_controllable": false                # can the generator be controlled? (can power be decreased?)
+
+  "wind_fcast": "perfect"                   # wind production forecasting method
+                                            #   "wind_lookup_perfect" - perfect knowledge of future wind speeds
+                                            #                           and turbine model
+                                            #   "wind_lookup_file_forecast" - weather forecast from file used with
+                                            #                                 turbine model
+
+  "mpc_price_fcast_retraining_period": 86400 # models should be periodically retrained based on new data
+                                            # how many seconds between retraining periods?
+
+  "mpc_price_fcast_update_period": 3600     # forecasts are periodically updated and saved to file where the
+                                            # most current forecast can be retrieved by model predictive controllers
+                                            # and market agents. How many seconds between updates?
+
+  "wind_quality": "green_local"             # quality that the generated energy should be labelled with on the lem
+
+  ################################ large-scale fixed generator settings ####################################
+
+  "fixedgen_active": True                   # is there a large-scale fixed generation producer?
+
+  "fixedgen_power": 3000                    # peak power of fixed power generator in w
+                                            # (p.u. power read from file)
+
+  "fixedgen_controllable": false            # can the generator be controlled? (can power be decreased?)
+
+  "fixedgen_quality": "local"               # quality that the generated energy should be labelled with on the lem
+
+########################################################################################################################
+########################################## aggregator configuration ####################################################
+########################################################################################################################
+
+aggregator:
+
+  "active": false                           # if the aggregator is active, the aggregated prosumers ignore their
+                                            # household load and predict/control only their flexible plants
+                                            # the aggregator can only be active during ex-ante trading and is deactivated
+                                            # for ex-post trading
+
+  "id_user": "aggreg0001"
+
+  "prosumers_wo_plants_only": true          # aggregate those prosumers with no flexible plants (only hh)
+  "prosumers_wo_battery_only": true         # aggregate those prosumers without batteries
+
+  ################################ market agent settings ####################################
+
+  "ma_strategy": "linear"                   # aggregator market agent trading strategy
+                                            # choices are:
+                                            #   linear - see docs
+                                            #   zi - zero intelligence, random bid and offer prices
+                                            #                           in market price range
+
+  "ma_horizon": 32                          # market agent trading horizon,
+                                            #     possible range : 1 - (mpc_horizon - reopt_steps)
+
+  "preference_quality": "green_local"       # some ex-ante markets can consider user preferences
+
+  "premium_preference_quality": 10          # percentage premium the agent is willing to offer for preference satisfaction
+
+  ################################ forecast settings ####################################
+
+  "fcast": "sarma"                          # aggregator load forecasting method
+                                            #     "perfect" - perfect knowledge of the future
+                                            #     "naive"   - today will be the same as yesterday
+                                            #     "naive_average" - today will be the same as
+                                            #       the last 2 days
+                                            #     "sarma"   - full sarma model of order below
+
+  "fcast_retraining_period": 86400          # models should be periodically retrained based on new data
+                                            # how many seconds between retraining periods?
+
+  "fcast_update_period": 3600               # forecasts are periodically updated and saved to file where the
+                                            # most current forecast can be retrieved by model predictive controllers
+                                            # and market agents. How many seconds between updates?
+
+                                            # order of double seasonal arma model
+  "fcast_sarma_order": [2, 0, 2,            # [ar,    0, ma,
+                        2, 0, 0, 96,        #  s1_ar, 0, s1_ma, s1,
+                        2, 0, 0, 672]       #  s2_ar, 0, s2_ma, s2]
+
+########################################################################################################################
+############################################### database configuration #################################################
+########################################################################################################################
+
+db_connections:
+  "database_connection_admin": { "user": "admin_lem",
+                                 "pw": "admin",
+                                 "host": "127.0.0.1",
+                                 "port": "5432",
+                                 "db": "postgres" }
+
+  "database_connection_user": { "user": "market_participant",
+                                "pw": "user",
+                                "host": "127.0.0.1",
+                                "port": "5432",
+                                "db": "postgres" }
+                              