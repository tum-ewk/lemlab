__author__ = "sdlumpp"
__credits__ = []
__license__ = ""
__maintainer__ = "sdlumpp"
__email__ = "sebastian.lumpp@tum.de"

import warnings
import random
import json
import pathlib
import os
import feather as ft
import numpy as np
import pandas as pd
<<<<<<< HEAD
from bisect import bisect_left
=======
import tensorflow as tf
from bisect import bisect_left
from scipy.optimize import minimize as sp_minimize
>>>>>>> ac1681b1

# suppress tensorflow warnings because there are always some drivers for some graphics card missing.
os.environ['TF_CPP_MIN_LOG_LEVEL'] = '2'  # or any {'0', '1', '2', '3'}


class ForecastManager:

    """
    ForecastManager provides functions for the forecasting of prosumer time series.

    Forecasting is divided into two steps: model retraining and forecast update.

    Retraining is the step in which historical data are analysed and model weights reassigned.
    Forecast update is the application of the trained model to the most recent input data to generate a new forecast.

    The most recent forecast for each plant is saved to prosumer/fcasts_current.ft for the model predictive controller
    and market agent to make use of.

    Retraining and update frequencies are specified in the plant configuration files.

    Public methods:

        __init__ :         Self explanatory

        update_forecasts:  Retrains and updates all plant forecasts as well as price forecasts for the Prosumer class.
                           Results are saved to the fcast_table DataFrame.
<<<<<<< HEAD

    """

    def __init__(self, prosumer_obj):
        """Create instance of ForecastManager.

        :param prosumer_obj: the Prosumer object that owns this instance of ForecastManager

=======

    """

    def __init__(self, prosumer_obj):
        """Create instance of ForecastManager.

        :param prosumer_obj: the Prosumer object that owns this instance of ForecastManager

>>>>>>> ac1681b1
        """
        self.path_prosumer = prosumer_obj.path
        self.config_dict = prosumer_obj.config_dict
        self.plant_dict = prosumer_obj.plant_dict

        self.fcast_table = None
        for plant in self.plant_dict:
            if self.plant_dict[plant].get("fcast", None) in ["nn"]:
                import tensorflow as tf
                self.tf = tf
            elif self.plant_dict[plant].get("fcast", None) in ["sarma"]:
                from scipy.optimize import minimize as sp_minimize
                self.sp_minimize = sp_minimize

        # set current timestamp from system clock or keyword arg
        self.t_now = prosumer_obj.t_now

        # derive previous and next timestamps
        self.ts_delivery_prev = prosumer_obj.ts_delivery_prev
        self.ts_delivery_current = prosumer_obj.ts_delivery_current

        # organize weather data
        self.df_weather_history = prosumer_obj.df_weather_history
        self.df_weather_fcast = prosumer_obj.df_weather_fcast

    def update_forecasts(self):

        """Public function that calls retraining and updating functions for all plants and prices required by the parent
           Prosumer instance.

           :return: None
              """
        # retrain forecast models as required
        self._retrain_forecasts()

        # retrieve most recent forecast results, update and save back to file
        self._retrieve_fcast_table()
        self._update_all_forecasts()
        ft.write_dataframe(self.fcast_table.reset_index(), f"{self.path_prosumer}/fcasts_current.ft")

    # internal functions

    def _retrain_forecasts(self):
        # iterate through all plants owned by the Prosumer instance
        for plant in self.plant_dict:
            # check when the models were last retrained and how often they should be retrained
            last_retrain = self.plant_dict[plant].get("fcast_last_retrain", 0)
            period_retrain = self.plant_dict[plant].get("fcast_retraining_period", 900)

            if self.ts_delivery_current - last_retrain >= period_retrain:

                # currently only sarma and PV neural networks can be retrained
                if self.plant_dict[plant].get("fcast") == "sarma":
                    # sarma algorithm has issues with objective value overflow, suppress these warnings as the function
                    # works just fine
                    with warnings.catch_warnings():
                        warnings.simplefilter("ignore")
<<<<<<< HEAD
                        self._train_sarma(id_plant=plant, column="power")
=======
                        self._train_sarma(id_plant=plant, column = "power")
>>>>>>> ac1681b1
                        # set plant as retrained if it was actually done
                        self.plant_dict[plant]["fcast_last_retrain"] = self.ts_delivery_current

                elif self.plant_dict[plant].get("fcast") == "nn":
                    # the only implementer neural network is the PV neural network
                    # model is automatically saved to file
                    self._train_pv_neural_net(path_objective=f"{self.path_prosumer}/raw_data_{plant}.ft",
                                              id_plant=plant)
                    # set plant as retrained if it was actually done
                    self.plant_dict[plant]["fcast_last_retrain"] = self.ts_delivery_current

        # save retraining timestamps to file
        with open(f"{self.path_prosumer}/config_plants.json", "w") as write_file:
            json.dump(self.plant_dict, write_file)

    def _update_all_forecasts(self):
        # update forecasts for all plants operated by the owning Prosumer instance
        if self.config_dict["mpc_horizon"] > 0:
            # get forecasts for physical plants

            for plant in self.plant_dict:
                # check last update time
                last_update = self.plant_dict[plant].get("fcast_last_update", 0)
                period_update = self.plant_dict[plant].get("fcast_update_period", 900)

                # if time for forecasts to be updated again, do it!
                if self.ts_delivery_current - last_update >= period_update:
                    if self.plant_dict[plant].get("type") in ["pv", "fixedgen"]:
                        # retrieve forecast for pv and fixed_gen plants, scale PU forecast by plant power
                        df_temp = self.__update_single_forecast(id_plant=plant)
                        df_temp["power"] *= self.plant_dict[plant].get("power")
                        # rename column and merge into forecast table
                        df_temp.rename(columns={'power': f'power_{plant}'}, inplace=True)
                        self.fcast_table = self.fcast_table.join(df_temp, how="outer", lsuffix=f"duplicate")

                    elif self.plant_dict[plant].get("type") in ["wind"]:
                        # retrieve forecast for wind plants
                        df_temp = self.__update_single_forecast(id_plant=plant, column="wind_speed")
                        df_temp.rename(columns={'wind_speed': f'wind_speed_{plant}'}, inplace=True)

                        # translate wind speed into power generation according to plant spec file
                        with open(f"{self.path_prosumer}/spec_{plant}.json") as read_file:
                            spec_file = json.load(read_file)

                        lookup_ws = spec_file["wind_speed_m/s"]
                        lookup_power = spec_file["power_pu"]

                        list_ws = list(df_temp[f"wind_speed_{plant}"])
                        list_power = []
                        for ws in list_ws:
                            list_power.append(
                                self._lookup(ws, lookup_ws, lookup_power) * self.plant_dict[plant]["power"])

                        df_temp[f"power_{plant}"] = list_power

                        # merge into forecast table
                        self.fcast_table = self.fcast_table.join(df_temp, how="outer", lsuffix="duplicate")

                    elif self.plant_dict[plant].get("type") == "hh":
                        # retrieve hh forecast and merge into forecast table
                        df_temp = self.__update_single_forecast(id_plant=plant)
                        df_temp.rename(columns={'power': f'power_{plant}'}, inplace=True)
                        self.fcast_table = self.fcast_table.join(df_temp, how="outer", lsuffix=f"duplicate")

                    elif self.plant_dict[plant].get("type") == "bat":
                        # Battery is not forecast.
                        # We create the columns for power and soc to be set by the controller later
                        self.fcast_table[f'power_{plant}'] = 0
                        self.fcast_table[f'soc_{plant}'] = 0

                    elif self.plant_dict[plant].get("type") == "ev":
                        # retrieve electric vehicle forecasts for availability AND distance driven
                        df_temp = self.__update_single_forecast(id_plant=plant, column="availability")
                        df_temp.rename(columns={'availability': f'availability_{plant}'}, inplace=True)
                        self.fcast_table = self.fcast_table.join(df_temp, how="outer", lsuffix=f"duplicate")

                        df_temp = self.__update_single_forecast(id_plant=plant, column="distance_driven")
                        df_temp.rename(columns={'distance_driven': f'distance_driven_{plant}'}, inplace=True)
                        self.fcast_table = self.fcast_table.join(df_temp, how="outer", lsuffix=f"duplicate")
                        # empty columns created for EV analogously to battery
                        self.fcast_table[f'power_{plant}'] = 0
                        self.fcast_table[f'soc_{plant}'] = 0
                        self.fcast_table[f'soc_min_{plant}'] = 0

                    elif self.plant_dict[plant].get("type") == "hp":
                        # retrieve heat pump temperature forecasts
<<<<<<< HEAD
                        weather_fcast = "weather_perfect" if self.plant_dict[plant].get("fcast") == "perfect" else "weather_fcast"
                        df_temp = self.__update_single_forecast(id_plant=plant,
                                                                fcast="weather_fcast", column="temp")

                        df_temp.rename(columns={'temp': f'temp_{plant}'}, inplace=True)
                        self.fcast_table = self.fcast_table.join(df_temp, how="outer", lsuffix=f"duplicate")

=======
                        df_temp = self.__update_single_forecast(id_plant=plant, fcast="weather_perfect", column="temp")
                        df_temp.rename(columns={'temp': f'temp_{plant}'}, inplace=True)
                        self.fcast_table = self.fcast_table.join(df_temp, how="outer", lsuffix=f"duplicate")
>>>>>>> ac1681b1
                        # retrieve heat load forecasts
                        df_temp = self.__update_single_forecast(id_plant=plant, column="heat")
                        df_temp.rename(columns={'heat': f'heat_{plant}'}, inplace=True)
                        self.fcast_table = self.fcast_table.join(df_temp, how="outer", lsuffix=f"duplicate")

                        # empty columns created for HP analogously to battery
                        self.fcast_table[f'power_{plant}'] = 0
                        self.fcast_table[f'soc_{plant}'] = 0
                        self.fcast_table[f'cop_{plant}'] = 0

                    # if plant was updated, save this to the spec file
                    self.plant_dict[plant]["fcast_last_update"] = self.ts_delivery_current
                    with open(f"{self.path_prosumer}/config_plants.json", "w") as write_file:
                        json.dump(self.plant_dict, write_file)

            # These forecasts are handled separately from those for plants
            # LEM prices are forecast either naively (same as yesterday)
            if self.config_dict["mpc_price_fcast"] == "naive":
                last_update = self.config_dict.get("mpc_price_fcast_last_update", 0)
                period_update = self.config_dict.get("mpc_price_fcast_update_period")

                if self.ts_delivery_current - last_update >= period_update:
                    # return all predicted values in one list
                    df_temp = self.__update_single_forecast(
                        fcast=self.config_dict["mpc_price_fcast"],
                        fcast_horizon=self.config_dict["mpc_horizon"] + period_update//900,
                        filepath=f"{self.path_prosumer}/price_history.ft",
                        column="weighted_average_price",
                    )
                    df_temp.rename(columns={'weighted_average_price': f'price'}, inplace=True)
                    self.fcast_table = self.fcast_table.join(df_temp, how="outer", lsuffix=f"duplicate")

                    self.config_dict["mpc_price_fcast_last_update"] = self.ts_delivery_current
                    with open(f"{self.path_prosumer}/config_account.json", "w") as write_file:
                        json.dump(self.config_dict, write_file)
            # or flat (market price is always exactly the average between the market floor and ceiling)
            else:
                self.fcast_table[f'price'] = (self.config_dict["max_bid"] + self.config_dict["min_offer"]) / 2

            # Levies prices always perform a naive forecast. Perfect forecasts require the retailer/network operator
            # to post settlement prices on the market in advance

            df_temp = self.__update_single_forecast(
                        fcast="naive",
                        column="price_energy_levies_positive",
                        fcast_horizon=self.config_dict["mpc_horizon"],
                        filepath=f"{self.path_prosumer}/price_history.ft"
                        )

            self.fcast_table = self.fcast_table.join(df_temp, how="outer", lsuffix="duplicate")
            df_temp = self.__update_single_forecast(
                        fcast="naive",
                        column="price_energy_levies_negative",
                        fcast_horizon=self.config_dict["mpc_horizon"],
                        filepath=f"{self.path_prosumer}/price_history.ft"
                        )
            self.fcast_table = self.fcast_table.join(df_temp, how="outer", lsuffix="duplicate")

            # drop duplicates from the table and then throw away old data
            self.fcast_table.drop(list(self.fcast_table.filter(regex='duplicate')), axis=1, inplace=True)
            self.fcast_table = self.fcast_table[self.fcast_table.index >= self.ts_delivery_current]

    # very internal functions

    def __update_single_forecast(self,
                                 id_plant=None,
                                 fcast=None,
                                 fcast_horizon=None,
                                 filepath=None,
                                 column="power"):
        """
        Takes the forecast model "fcast" for plant "id_plant" and applies it to the data in "column" of "filepath" and returns a forecast
        starting at ts_delivery_current for "fcast_horizon" steps.

        id_plant is optional as price forecasts don't require a plant to be attached.

        :param id_plant: string, id of plant to be forecast
        :param fcast: string, type of fcast model to be used e.g. "sarma" or "perfect"
        :param fcast_horizon: int, how many timesteps should the forecast contain?
        :param filepath: string, path to the data
        :param column: string, name of the data column to be forecast
<<<<<<< HEAD
=======

        :return obj: float, RMSE of the SARMA model

        """

        if id_plant is not None:
            fcast_param = self.plant_dict[id_plant].get("fcast_param")
            fcast_order = self.plant_dict[id_plant].get("fcast_order")
>>>>>>> ac1681b1

            if fcast_horizon is None:
                fcast_horizon = self.config_dict["mpc_horizon"] + \
                                self.plant_dict[id_plant].get("fcast_update_period", 900) // 900

<<<<<<< HEAD
        """

        if id_plant is not None:
            fcast_param = self.plant_dict[id_plant].get("fcast_param")
            fcast_order = self.plant_dict[id_plant].get("fcast_order")

            if fcast_horizon is None:
                fcast_horizon = self.config_dict["mpc_horizon"] + \
                                self.plant_dict[id_plant].get("fcast_update_period", 900) // 900

=======
>>>>>>> ac1681b1
        if fcast is None:
            fcast = self.plant_dict[id_plant].get("fcast")

        if filepath is None:
            filepath = f"{self.path_prosumer}/raw_data_{id_plant}.ft"

        if fcast == "sarma":
            # return sarma forecast on data

            # read historical values and create time series to be utilities from
            df_in = ft.read_dataframe(filepath)
            df_in.set_index("timestamp", inplace=True)
            y = list(df_in[(df_in.index <= self.ts_delivery_current - 900)][column]
                     / df_in[(df_in.index <= self.ts_delivery_current - 900)][column].max()*2)

            # import model hyperparameters
            par = fcast_param
            order = fcast_order
            # season lengths
            s1 = order[6]
            s2 = order[10]
            # set mean value of data to zero
            mean_data = np.mean(y)
            for step in range(len(y)):
                y[step] = y[step] - mean_data

            y_hat = y
            y_hat.extend([0] * fcast_horizon)
            y_res_est = [0] * (len(y_hat))
            # calculate model residuals

            for t in range(len(y) - 2 * s2, len(y)):
                y_res_est[t] = y[t]  # first term of SARMA -> residual[t] = y[t] - (ar1*y[t-1] + ma1*residual[t-1] ... )
                par_pointer = 0  # pointer used for establishing dynamic order SARIMA equations
                for lag in range(1, order[0] + 1):  # AR
                    y_res_est[t] -= par[par_pointer] * y[t - lag]
                    par_pointer += 1
                for lag in range(1, order[2] + 1):  # MA
                    y_res_est[t] -= par[par_pointer] * y_res_est[t - lag]
                    par_pointer += 1
                for lag in range(1, order[3] + 1):  # SAR 1
                    y_res_est[t] -= par[par_pointer] * (y[t - lag * s1])
                    par_pointer += 1
                for lag in range(1, order[5] + 1):  # SAR 2
                    y_res_est[t] -= par[par_pointer] * (y[t - lag * s2])
                    par_pointer += 1
                for lag in range(1, order[7] + 1):  # SMA 1
                    y_res_est[t] -= par[par_pointer] * (y_res_est[t - lag * s1])
                    par_pointer += 1
                for lag in range(1, order[9] + 1):  # SMA 2
                    y_res_est[t] -= par[par_pointer] * (y_res_est[t - lag * s2])
                    par_pointer += 1

            for t in range(len(y) - fcast_horizon, len(y)):
                y_hat[t] = y[t]  # first term of SARMA -> y[t] = ar1*y[t-1] + ma1*residual[t-1] ...
                par_pointer = 0  # pointer used for establishing dynamic order SARIMA equations
                for lag in range(1, order[0] + 1):  # AR
                    y_hat[t] += par[par_pointer] * y_hat[t - lag]
                    par_pointer += 1
                for lag in range(1, order[2] + 1):  # MA
                    y_hat[t] += par[par_pointer] * y_res_est[t - lag]
                    par_pointer += 1
                for lag in range(1, order[3] + 1):  # SAR 1
                    y_hat[t] += par[par_pointer] * (y_hat[t - lag * s1])
                    par_pointer += 1
                for lag in range(1, order[5] + 1):  # SAR 2
                    y_hat[t] += par[par_pointer] * (y_hat[t - lag * s2])
                    par_pointer += 1
                for lag in range(1, order[7] + 1):  # SMA 1
                    y_hat[t] += par[par_pointer] * (y_res_est[t - lag * s1])
                    par_pointer += 1
                for lag in range(1, order[9] + 1):  # SMA 2
                    y_hat[t] += par[par_pointer] * (y_res_est[t - lag * s2])
                    par_pointer += 1
            fcast = y_hat[-fcast_horizon:]
            # set mean value of data back to actual mean
            for step in range(len(fcast)):
                fcast[step] += mean_data
                fcast[step] = [self.ts_delivery_current + step*900,
                               fcast[step] * df_in[(df_in.index <= self.ts_delivery_current - 900)][column].max()/2]
            df_fcast = pd.DataFrame(fcast, columns=("timestamp", column)).set_index("timestamp")
            return df_fcast

        elif fcast == "perfect":
            # perfect knowledge of the future
            df_in = ft.read_dataframe(filepath)
            df_in.set_index("timestamp", inplace=True)
            df_y_hat = df_in[(self.ts_delivery_current <= df_in.index)
                             & (df_in.index <= self.ts_delivery_current + 900 * fcast_horizon)][column].to_frame()
            return df_y_hat

        elif fcast == "naive":
            # naive forecast, today will be the average of the previous 1 days
            # read historical values and create time series to be utilities from
            df_in = ft.read_dataframe(filepath)
            df_in.set_index("timestamp", inplace=True)
            y = list(df_in[(df_in.index <= self.ts_delivery_current - 900)][column])

            y_hat = []
            ts_pt = self.ts_delivery_current
            for step in range(-fcast_horizon, 0, 1):
                val = sum([y[step - i * 96] for i in range(1)])
                y_hat.append([ts_pt, val / 1])
                ts_pt += 900

            df_y_hat = pd.DataFrame(y_hat, columns=("timestamp", column)).set_index("timestamp")
            return df_y_hat

        elif fcast == "naive_average":
            # naive forecast, today will be the average of the previous 7 days
            # read historical values and create time series to be utilities from
            df_in = ft.read_dataframe(filepath)
            df_in.set_index("timestamp", inplace=True)
            y = list(df_in[(df_in.index <= self.ts_delivery_current - 900)][column])
            y_hat = []
            ts_pt = self.ts_delivery_current
            for step in range(-fcast_horizon, 0, 1):
                val = sum([y[step - i * 96] for i in range(7)])
                y_hat.append([ts_pt, val / 7])
                ts_pt += 900

            df_y_hat = pd.DataFrame(y_hat, columns=("timestamp", column)).set_index("timestamp")

            return df_y_hat

        elif fcast == "aggregator":
            # return a zero forecast if plant is aggregated
            df_in = ft.read_dataframe(filepath)
            df_in.set_index("timestamp", inplace=True)
            df_y_hat = df_in[(self.ts_delivery_current <= df_in.index)
                             & (df_in.index <= self.ts_delivery_current + 900 * fcast_horizon - 1)][column]
            df_y_hat[column] = 0
            return df_y_hat

        elif fcast == "smoothed":
            # moving average "perfect filter" forecast
            df_in = ft.read_dataframe(filepath)
            df_in.set_index("timestamp", inplace=True)
            raw_pred_temp = list(df_in[(self.ts_delivery_current - 900 * fcast_param <= df_in.index)
                                 & (df_in.index <= self.ts_delivery_current
                                    + 900 * fcast_horizon - 1 + 900 * fcast_param)]
                                 [column])
            y_hat = []

            ts_pt = self.ts_delivery_current

            for step in range(0, fcast_horizon):

                temp_val = raw_pred_temp[step + fcast_param]
                for i in range(1, fcast_param + 1):
                    temp_val += raw_pred_temp[step + fcast_param + i]
                    temp_val += raw_pred_temp[step + fcast_param - i]
                temp_val /= 2 * fcast_param + 1

                y_hat.append([ts_pt, temp_val])
                ts_pt += 900

            df_y_hat = pd.DataFrame(y_hat, columns=("timestamp", column)).set_index("timestamp")

            return df_y_hat

        elif fcast == "ev_close":
            # "realistic" forecast for electric vehicles. As soon as the vehicle arrives, we know the SOC and for
            # how long the vehicle will be available. Nothing is knows beyond the current charging cycle
            df_in = ft.read_dataframe(filepath)
            df_in.set_index("timestamp", inplace=True)
            df_in = df_in[(self.ts_delivery_current <= df_in.index)
                          & (df_in.index <= self.ts_delivery_current + 900 * fcast_horizon - 1)]
            df_y_hat = df_in
            state_vehicle = 1
            for ix, row in df_in.iterrows():
                if row["availability"] == 0:
                    state_vehicle = 0
                df_y_hat.loc[ix, column] = row[column] * state_vehicle
            return df_y_hat

        elif fcast == "nn":
            # neural network for pv plant
            # load saved neural network model
            path = pathlib.Path(filepath)
            nn_model = self.tf.keras.models.load_model(path.parent.joinpath(f"fcast_model_{id_plant}.hdf5"))
            # set forecasting timeframe
            ts_d_start = self.ts_delivery_current
            ts_d_end = self.ts_delivery_current + 900 * (1 + self.config_dict["mpc_horizon"]
                                                         + self.plant_dict[id_plant].get("fcast_update_period") // 900)

            # define input parameters and their ranges for data retrieval and normalization
            input_par = {'temp': [-10 + 273.15, 35 + 273.15],
                         'cloud_cover': [0, 100],
                         'pop': [0, 100],
                         'wind_speed': [0, 30],
                         'wind_dir': [0, 360],
                         'ghi': [0, 1000]}

            # retrieve external data weather and pv power files in normalized form
            forecasting_data_norm = self._prepare_data_weather(
                path_objective=path,
                input_par=input_par,
                ts_d_first=ts_d_start,
                ts_d_last=ts_d_end,
                train_or_predict="predict",
                real_fcasts=True)

            # apply neural network, multiply normalized forecast by MPPC and set any stray negative forecasts to 0
            x_fcast = forecasting_data_norm[input_par.keys()].to_numpy()
            forecasting_data_norm["power_fcast"] = nn_model.predict(x_fcast, verbose=0)
            forecasting_data_norm["power_fcast"] = forecasting_data_norm["power_fcast"] * forecasting_data_norm["mppc"]
            forecasting_data_norm.loc[(forecasting_data_norm["power_fcast"] <= 0), "power_fcast"] = 0

            # return forecast result
            df_y_hat = forecasting_data_norm.reset_index()
            df_y_hat.drop(df_y_hat.columns.difference(['ts_delivery_fcast', 'power_fcast']), axis=1, inplace=True)
            df_y_hat.rename(columns={"ts_delivery_fcast": "timestamp", "power_fcast": "power"}, inplace=True)
            return df_y_hat.set_index("timestamp")

        elif fcast == "weather_perfect":
            # perfect forecast on a weather parameter "column"
            df_wind_perfect = \
                pd.DataFrame(
                    self.df_weather_history.loc[
                        slice(self.ts_delivery_current, self.ts_delivery_current + 900 * fcast_horizon),
                        slice(None)]
                    [column].droplevel('ts_delivery_fcast'))
            df_wind_perfect.index.name = "timestamp"
            return df_wind_perfect

        elif fcast == "weather_fcast":
            # actual forecast on a weather parameter "column"
            df_wind_fcast = \
                pd.DataFrame(
                    self.df_weather_fcast.loc[
                        (slice(self.ts_delivery_current, self.ts_delivery_current),
                         slice(self.ts_delivery_current, self.ts_delivery_current + 900 * fcast_horizon)),
                        :]
                    [column].droplevel('ts_delivery_current'))
            df_wind_fcast.index.name = "timestamp"
            return df_wind_fcast

    def _prepare_data_weather(self,
                              path_objective, input_par,
                              ts_d_first, ts_d_last,
                              train_or_predict="train", real_fcasts=True):

        # get weather history for correct range
        training_data = self.df_weather_history.loc[(slice(ts_d_first, ts_d_last), slice(None))]
        training_data = training_data.drop(training_data.columns.difference(input_par.keys()), axis=1)

        # for solar PV forecasts, create the maximum potential power curve, essentially the clear sky index for this
        # location
        df_raw_data = ft.read_dataframe(f"{path_objective}").set_index("timestamp")
        if "mppc" not in df_raw_data.columns:
            df_raw_data = self._calc_mppc(df_raw_data)
            ft.write_dataframe(df_raw_data.reset_index(), f"{path_objective}")

        # cut raw data to the required length
        df_raw_data = df_raw_data[(df_raw_data.index >= ts_d_first) & (df_raw_data.index <= ts_d_last)]

        if train_or_predict == "train" or real_fcasts is False:
            # get power and MPPC data for this location if we are training
            training_data["power"] = list(df_raw_data["power"])
            training_data["mppc"] = list(df_raw_data["mppc"])
            nn_data_normalized = training_data.copy()

        elif real_fcasts:
            # get weather forecast if we are forecasting
            fcasting_data = self.df_weather_fcast.loc[(slice(self.ts_delivery_current, self.ts_delivery_current),
                                                       slice(self.ts_delivery_current, ts_d_last)), :].copy()
            fcasting_data["mppc"] = list(df_raw_data["mppc"])
            nn_data_normalized = fcasting_data.copy()

        # normalize input data for forecast models
        for key in input_par.keys():
            var_range = input_par[key][1] - input_par[key][0]
            nn_data_normalized[key] = \
                nn_data_normalized[key].sub(input_par[key][0]).div(var_range)

        # if we are training PV models, the forecast power should be normalized to maximum potential power
        if train_or_predict == "train":
            nn_data_normalized = nn_data_normalized[nn_data_normalized["mppc"] >= 0.05]
            nn_data_normalized["power"] = \
                nn_data_normalized["power"].div(nn_data_normalized["mppc"], fill_value=0)
        return nn_data_normalized

    def _retrieve_fcast_table(self):
        if os.path.exists(f"{self.path_prosumer}/fcasts_current.ft"):
            self.fcast_table = ft.read_dataframe(f"{self.path_prosumer}/fcasts_current.ft").set_index("timestamp")
        else:
            ts_init = [[ts, 0] for ts in range(self.ts_delivery_current,
                                               self.ts_delivery_current + self.config_dict["mpc_horizon"] * 900,
                                               900)]
            self.fcast_table = pd.DataFrame(ts_init,
                                            columns=["timestamp", f"power_{self.config_dict['id_meter_grid']}"]
                                            ).set_index("timestamp")

    @staticmethod
    def _sarma_objective(par, training_data, order=None):
        """
        Calculates the RMSE of the forecast model "par" of order "order" on the training data.
        Used for training of SARMA models.

        :param par: list, SARMA model parameters to be evaluated
        :param training_data: list, training data the model should be evaluated on
        :param order: list, order of the SARMA model, see config.YAML for further explanation

        :return obj: float, RMSE of the SARMA model
        """
        if order is None:
            order = [3, 0, 3, 3, 0, 3, 96, 2, 0, 2, 96 * 7]
        # par contains parameters in order
        # y contains training data for model to be build on
        # order -> [ar, i, ma, s1_ar, s1_i, s1_ma, s1_len, s2_ar, s2_i, s2_ma, s2_len]

        # season lengths
        s1 = order[6]
        s2 = order[10]
        # time series to be fitted
        y = training_data
        # training steps to start and end on
        step_start = s2 * 2
        step_end = len(y)

        # array of residuals as estimated by model
        res_est = [0] * (len(y) + 1)

        # set mean value of data to zero
        y_mean = np.mean(y)
        y = np.array(y) - y_mean

        # squared error, objective
        err = [0] * (len(y) + 1)
<<<<<<< HEAD
        factor_correction = 1
=======

>>>>>>> ac1681b1
        # calculate model residuals for training data
        for t in range(step_start, step_end):
            par_pointer = 0  # pointer used for establishing dynamic order SARIMA equations
            res_est[t] = y[t]  # first term of SARMA -> residual[t] = y[t] - (ar1*y[t-1] + ma1*residual[t-1] ... )
            # AR terms of equation
            for lag in range(1, order[0] + 1):
                res_est[t] -= par[par_pointer] * y[t - lag]
                par_pointer += 1
            # MA terms of equation
            for lag in range(1, order[2] + 1):
                res_est[t] -= par[par_pointer] * res_est[t - lag]
                par_pointer += 1
            # season 1 AR terms of equation
            for lag in range(1, order[3] + 1):
                res_est[t] -= par[par_pointer] * (y[t - lag * s1])
                par_pointer += 1
            # season 2 AR terms of equation
            for lag in range(1, order[5] + 1):  # SAR 2
                res_est[t] -= par[par_pointer] * (y[t - lag * s2])
                par_pointer += 1
            # season 1 MA terms of equation
            for lag in range(1, order[7] + 1):  # SMA 1
                res_est[t] -= par[par_pointer] * (res_est[t - lag * s1])
                par_pointer += 1
            # season 2 MA terms of equation
            for lag in range(1, order[9] + 1):  # SMA 2
                res_est[t] -= par[par_pointer] * (res_est[t - lag * s2])
                par_pointer += 1
            # calculate mean squared error
            err[t] = res_est[t]
            # calculate APE
        # return RMSE as objective value
        return np.sqrt(np.mean(np.square(err)))

    def _train_sarma(self, id_plant, column):
<<<<<<< HEAD
=======

>>>>>>> ac1681b1
        """
        Trains a SARMA model of the given order and the set initial parameters
        and returns the optimized model parameters.

        :param id_plant: string, id of the plant model to be trained
        :param column
        :return optimal_param: list, new SARMA model parameters after training
        """

        # read historical values and create time series to be utilities from
        df_in = ft.read_dataframe(f"{self.path_prosumer}/raw_data_{id_plant}.ft")
        df_in.set_index("timestamp", inplace=True)

        y = list(df_in[(df_in.index < self.ts_delivery_prev)][column] /
                 df_in[(df_in.index < self.ts_delivery_prev)][column].max()*2)

        # import model hyper parameters
        order = self.plant_dict[id_plant]["fcast_order"]

        # season lengths
        s1 = order[6]
        s2 = order[10]

        # resize input dataset to match training time
        training_time = s2 * order[7] + 3000
        y = y[-training_time:]

        # generate random starting point for optimization if no initial parameters are supplied
<<<<<<< HEAD
        init = self.plant_dict[id_plant]["fcast_param"]
=======
        init = self.plant_dict[id_plant]["fcast_order"]
>>>>>>> ac1681b1

        if init is None:
            target = 3
            while target > 1 or target < 0.9:
                init = []
                for i in range(sum(order) - s1 - s2):
                    init.append(random.random() * 0.5 - 0.1)
                target = sum(init)

        # execute a gradient search on the model parameters to minimize the RMSE
<<<<<<< HEAD
        result = self.sp_minimize(self._sarma_objective,
                                  x0=init,
                                  method="SLSQP",
                                  args=(y, order),
                                  tol=1e-4)
=======
        result = sp_minimize(self._sarma_objective,
                             x0=init,
                             method="SLSQP",
                             args=(y, order),
                             tol=1e-4)
>>>>>>> ac1681b1

        # extract optimal fcast parameters
        optimal_param = []
        for val in result.x:
            optimal_param.append(val)
        optimal_param = [round(num, 3) for num in optimal_param]

        self.plant_dict[id_plant]["fcast_param"] = optimal_param
        # save forecast parameters to file
        with open(f"{self.path_prosumer}/config_plants.json", "w") as write_file:
            json.dump(self.plant_dict, write_file)

    @staticmethod
    def _calc_mppc(df_raw_data):
        df_raw_data["mppc"] = 0
        for ix, row in df_raw_data.iterrows():
            mppc = 0
            t_since_start = ix - df_raw_data.index[0]
            for j in range(1, 20):
                if j * 86400 <= t_since_start:
                    mppc = max(mppc, df_raw_data.loc[ix - j * 86400, "power"])
            df_raw_data.loc[ix, "mppc"] = mppc
        return df_raw_data

    def _train_pv_neural_net(self, path_objective, id_plant):
        """
        Train and save artificial neural network model for weather-based forecasts (pv, wind, heat pump)

        """
        # define input parameters and their ranges for data retrieval and normalization
        input_par = {'temp': [-10 + 273.15, 35 + 273.15],
                     'cloud_cover': [0, 100],
                     'pop': [0, 100],
                     'wind_speed': [0, 30],
                     'wind_dir': [0, 360],
                     'ghi': [0, 1000]}

        # training period of 30 days
        ts_d_first = self.ts_delivery_prev - 86400 * 30
        ts_d_last = self.ts_delivery_prev

        # retrieve training data from the weather and pv power files in normalized form, then shuffle it
        training_data_norm = self._prepare_data_weather(path_objective=path_objective,
                                                        input_par=input_par,
                                                        ts_d_first=ts_d_first,
                                                        ts_d_last=ts_d_last)

        training_data_norm = training_data_norm.sample(frac=1, replace=False)

        # select training and validation data, 20 and 80% of dataset respectively
        validation_data = training_data_norm.tail(n=int(len(training_data_norm) * 0.2)).copy()
        training_data = training_data_norm.head(n=int(len(training_data_norm) * 0.8)).copy()

        x_train = training_data[input_par.keys()].to_numpy()
        x_val = validation_data[input_par.keys()].to_numpy()
        y_train = training_data["power"].to_numpy()
        y_val = validation_data["power"].to_numpy()

        # prepare data for neural network training
        buffer_size = 100
        batch_size = 16

<<<<<<< HEAD
        train_data = self.tf.data.Dataset.from_tensor_slices((x_train, y_train))
        train_data = train_data.repeat(5)
        train_data = train_data.shuffle(buffer_size).batch(batch_size)

        val_data = self.tf.data.Dataset.from_tensor_slices((x_val, y_val))
=======
        train_data = tf.data.Dataset.from_tensor_slices((x_train, y_train))
        train_data = train_data.repeat(5)
        train_data = train_data.shuffle(buffer_size).batch(batch_size)

        val_data = tf.data.Dataset.from_tensor_slices((x_val, y_val))
>>>>>>> ac1681b1
        val_data = val_data.shuffle(buffer_size).batch(batch_size)

        # internal function that slows down learning rate the further training progresses
        def scheduler(epoch, lr):
            if epoch > 10:
<<<<<<< HEAD
                return lr * self.tf.math.exp(-0.1)
            return lr

        callback_lr = self.tf.keras.callbacks.LearningRateScheduler(scheduler)
        # define callback for early training stoppage in case no more progress is made for 10 steps
        callback_es = self.tf.keras.callbacks.EarlyStopping(monitor='val_loss',
                                    patience=10,
                                    restore_best_weights=True)

        optimizer = self.tf.keras.optimizers.Adam(learning_rate=0.001)

        # define neural network layers
        model = self.tf.keras.models.Sequential([
            self.tf.keras.layers.Dense(26, activation="relu", input_shape=(len(input_par),)),
            self.tf.keras.layers.Dense(10, activation="relu"),
            self.tf.keras.layers.Dense(1),
=======
                return lr * tf.math.exp(-0.1)
            return lr

        callback_lr = tf.keras.callbacks.LearningRateScheduler(scheduler)
        # define callback for early training stoppage in case no more progress is made for 10 steps
        callback_es = tf.keras.callbacks.EarlyStopping(monitor='val_loss',
                                                       patience=10,
                                                       restore_best_weights=True)

        optimizer = tf.keras.optimizers.Adam(learning_rate=0.001)

        # define neural network layers
        model = tf.keras.models.Sequential([
            tf.keras.layers.Dense(26, activation="relu", input_shape=(len(input_par),)),
            tf.keras.layers.Dense(10, activation="relu"),
            tf.keras.layers.Dense(1),
>>>>>>> ac1681b1
        ])
        model.compile(optimizer=optimizer, loss='mse')
        model.fit(train_data, epochs=60, verbose=0, validation_data=val_data,
                  callbacks=[callback_lr, callback_es])

        # save neural network to the directory for later retrieval
        path = pathlib.Path(path_objective)
        model.save(path.parent.joinpath(f"fcast_model_{id_plant}.hdf5"))

    @staticmethod
    def _lookup(x, x_axis, y_axis):
        """
        Static internal method:
        Perform lookup on provided table. Find y-value for desired x-value

        :param x: x-value to look up
        :param x_axis: x-axis of lookup table
        :param y_axis: y-value of lookup table

        :return: float, y-value corresponding to x-value input
        """
        if x <= x_axis[0]:
            return y_axis[0]
        if x >= x_axis[-1]:
            return y_axis[-1]

        i = bisect_left(x_axis, x)
        k = (x - x_axis[i - 1]) / (x_axis[i] - x_axis[i - 1])
        y = k * (y_axis[i] - y_axis[i - 1]) + y_axis[i - 1]
        return y<|MERGE_RESOLUTION|>--- conflicted
+++ resolved
@@ -1,912 +1,824 @@
-__author__ = "sdlumpp"
-__credits__ = []
-__license__ = ""
-__maintainer__ = "sdlumpp"
-__email__ = "sebastian.lumpp@tum.de"
-
-import warnings
-import random
-import json
-import pathlib
-import os
-import feather as ft
-import numpy as np
-import pandas as pd
-<<<<<<< HEAD
-from bisect import bisect_left
-=======
-import tensorflow as tf
-from bisect import bisect_left
-from scipy.optimize import minimize as sp_minimize
->>>>>>> ac1681b1
-
-# suppress tensorflow warnings because there are always some drivers for some graphics card missing.
-os.environ['TF_CPP_MIN_LOG_LEVEL'] = '2'  # or any {'0', '1', '2', '3'}
-
-
-class ForecastManager:
-
-    """
-    ForecastManager provides functions for the forecasting of prosumer time series.
-
-    Forecasting is divided into two steps: model retraining and forecast update.
-
-    Retraining is the step in which historical data are analysed and model weights reassigned.
-    Forecast update is the application of the trained model to the most recent input data to generate a new forecast.
-
-    The most recent forecast for each plant is saved to prosumer/fcasts_current.ft for the model predictive controller
-    and market agent to make use of.
-
-    Retraining and update frequencies are specified in the plant configuration files.
-
-    Public methods:
-
-        __init__ :         Self explanatory
-
-        update_forecasts:  Retrains and updates all plant forecasts as well as price forecasts for the Prosumer class.
-                           Results are saved to the fcast_table DataFrame.
-<<<<<<< HEAD
-
-    """
-
-    def __init__(self, prosumer_obj):
-        """Create instance of ForecastManager.
-
-        :param prosumer_obj: the Prosumer object that owns this instance of ForecastManager
-
-=======
-
-    """
-
-    def __init__(self, prosumer_obj):
-        """Create instance of ForecastManager.
-
-        :param prosumer_obj: the Prosumer object that owns this instance of ForecastManager
-
->>>>>>> ac1681b1
-        """
-        self.path_prosumer = prosumer_obj.path
-        self.config_dict = prosumer_obj.config_dict
-        self.plant_dict = prosumer_obj.plant_dict
-
-        self.fcast_table = None
-        for plant in self.plant_dict:
-            if self.plant_dict[plant].get("fcast", None) in ["nn"]:
-                import tensorflow as tf
-                self.tf = tf
-            elif self.plant_dict[plant].get("fcast", None) in ["sarma"]:
-                from scipy.optimize import minimize as sp_minimize
-                self.sp_minimize = sp_minimize
-
-        # set current timestamp from system clock or keyword arg
-        self.t_now = prosumer_obj.t_now
-
-        # derive previous and next timestamps
-        self.ts_delivery_prev = prosumer_obj.ts_delivery_prev
-        self.ts_delivery_current = prosumer_obj.ts_delivery_current
-
-        # organize weather data
-        self.df_weather_history = prosumer_obj.df_weather_history
-        self.df_weather_fcast = prosumer_obj.df_weather_fcast
-
-    def update_forecasts(self):
-
-        """Public function that calls retraining and updating functions for all plants and prices required by the parent
-           Prosumer instance.
-
-           :return: None
-              """
-        # retrain forecast models as required
-        self._retrain_forecasts()
-
-        # retrieve most recent forecast results, update and save back to file
-        self._retrieve_fcast_table()
-        self._update_all_forecasts()
-        ft.write_dataframe(self.fcast_table.reset_index(), f"{self.path_prosumer}/fcasts_current.ft")
-
-    # internal functions
-
-    def _retrain_forecasts(self):
-        # iterate through all plants owned by the Prosumer instance
-        for plant in self.plant_dict:
-            # check when the models were last retrained and how often they should be retrained
-            last_retrain = self.plant_dict[plant].get("fcast_last_retrain", 0)
-            period_retrain = self.plant_dict[plant].get("fcast_retraining_period", 900)
-
-            if self.ts_delivery_current - last_retrain >= period_retrain:
-
-                # currently only sarma and PV neural networks can be retrained
-                if self.plant_dict[plant].get("fcast") == "sarma":
-                    # sarma algorithm has issues with objective value overflow, suppress these warnings as the function
-                    # works just fine
-                    with warnings.catch_warnings():
-                        warnings.simplefilter("ignore")
-<<<<<<< HEAD
-                        self._train_sarma(id_plant=plant, column="power")
-=======
-                        self._train_sarma(id_plant=plant, column = "power")
->>>>>>> ac1681b1
-                        # set plant as retrained if it was actually done
-                        self.plant_dict[plant]["fcast_last_retrain"] = self.ts_delivery_current
-
-                elif self.plant_dict[plant].get("fcast") == "nn":
-                    # the only implementer neural network is the PV neural network
-                    # model is automatically saved to file
-                    self._train_pv_neural_net(path_objective=f"{self.path_prosumer}/raw_data_{plant}.ft",
-                                              id_plant=plant)
-                    # set plant as retrained if it was actually done
-                    self.plant_dict[plant]["fcast_last_retrain"] = self.ts_delivery_current
-
-        # save retraining timestamps to file
-        with open(f"{self.path_prosumer}/config_plants.json", "w") as write_file:
-            json.dump(self.plant_dict, write_file)
-
-    def _update_all_forecasts(self):
-        # update forecasts for all plants operated by the owning Prosumer instance
-        if self.config_dict["mpc_horizon"] > 0:
-            # get forecasts for physical plants
-
-            for plant in self.plant_dict:
-                # check last update time
-                last_update = self.plant_dict[plant].get("fcast_last_update", 0)
-                period_update = self.plant_dict[plant].get("fcast_update_period", 900)
-
-                # if time for forecasts to be updated again, do it!
-                if self.ts_delivery_current - last_update >= period_update:
-                    if self.plant_dict[plant].get("type") in ["pv", "fixedgen"]:
-                        # retrieve forecast for pv and fixed_gen plants, scale PU forecast by plant power
-                        df_temp = self.__update_single_forecast(id_plant=plant)
-                        df_temp["power"] *= self.plant_dict[plant].get("power")
-                        # rename column and merge into forecast table
-                        df_temp.rename(columns={'power': f'power_{plant}'}, inplace=True)
-                        self.fcast_table = self.fcast_table.join(df_temp, how="outer", lsuffix=f"duplicate")
-
-                    elif self.plant_dict[plant].get("type") in ["wind"]:
-                        # retrieve forecast for wind plants
-                        df_temp = self.__update_single_forecast(id_plant=plant, column="wind_speed")
-                        df_temp.rename(columns={'wind_speed': f'wind_speed_{plant}'}, inplace=True)
-
-                        # translate wind speed into power generation according to plant spec file
-                        with open(f"{self.path_prosumer}/spec_{plant}.json") as read_file:
-                            spec_file = json.load(read_file)
-
-                        lookup_ws = spec_file["wind_speed_m/s"]
-                        lookup_power = spec_file["power_pu"]
-
-                        list_ws = list(df_temp[f"wind_speed_{plant}"])
-                        list_power = []
-                        for ws in list_ws:
-                            list_power.append(
-                                self._lookup(ws, lookup_ws, lookup_power) * self.plant_dict[plant]["power"])
-
-                        df_temp[f"power_{plant}"] = list_power
-
-                        # merge into forecast table
-                        self.fcast_table = self.fcast_table.join(df_temp, how="outer", lsuffix="duplicate")
-
-                    elif self.plant_dict[plant].get("type") == "hh":
-                        # retrieve hh forecast and merge into forecast table
-                        df_temp = self.__update_single_forecast(id_plant=plant)
-                        df_temp.rename(columns={'power': f'power_{plant}'}, inplace=True)
-                        self.fcast_table = self.fcast_table.join(df_temp, how="outer", lsuffix=f"duplicate")
-
-                    elif self.plant_dict[plant].get("type") == "bat":
-                        # Battery is not forecast.
-                        # We create the columns for power and soc to be set by the controller later
-                        self.fcast_table[f'power_{plant}'] = 0
-                        self.fcast_table[f'soc_{plant}'] = 0
-
-                    elif self.plant_dict[plant].get("type") == "ev":
-                        # retrieve electric vehicle forecasts for availability AND distance driven
-                        df_temp = self.__update_single_forecast(id_plant=plant, column="availability")
-                        df_temp.rename(columns={'availability': f'availability_{plant}'}, inplace=True)
-                        self.fcast_table = self.fcast_table.join(df_temp, how="outer", lsuffix=f"duplicate")
-
-                        df_temp = self.__update_single_forecast(id_plant=plant, column="distance_driven")
-                        df_temp.rename(columns={'distance_driven': f'distance_driven_{plant}'}, inplace=True)
-                        self.fcast_table = self.fcast_table.join(df_temp, how="outer", lsuffix=f"duplicate")
-                        # empty columns created for EV analogously to battery
-                        self.fcast_table[f'power_{plant}'] = 0
-                        self.fcast_table[f'soc_{plant}'] = 0
-                        self.fcast_table[f'soc_min_{plant}'] = 0
-
-                    elif self.plant_dict[plant].get("type") == "hp":
-                        # retrieve heat pump temperature forecasts
-<<<<<<< HEAD
-                        weather_fcast = "weather_perfect" if self.plant_dict[plant].get("fcast") == "perfect" else "weather_fcast"
-                        df_temp = self.__update_single_forecast(id_plant=plant,
-                                                                fcast="weather_fcast", column="temp")
-
-                        df_temp.rename(columns={'temp': f'temp_{plant}'}, inplace=True)
-                        self.fcast_table = self.fcast_table.join(df_temp, how="outer", lsuffix=f"duplicate")
-
-=======
-                        df_temp = self.__update_single_forecast(id_plant=plant, fcast="weather_perfect", column="temp")
-                        df_temp.rename(columns={'temp': f'temp_{plant}'}, inplace=True)
-                        self.fcast_table = self.fcast_table.join(df_temp, how="outer", lsuffix=f"duplicate")
->>>>>>> ac1681b1
-                        # retrieve heat load forecasts
-                        df_temp = self.__update_single_forecast(id_plant=plant, column="heat")
-                        df_temp.rename(columns={'heat': f'heat_{plant}'}, inplace=True)
-                        self.fcast_table = self.fcast_table.join(df_temp, how="outer", lsuffix=f"duplicate")
-
-                        # empty columns created for HP analogously to battery
-                        self.fcast_table[f'power_{plant}'] = 0
-                        self.fcast_table[f'soc_{plant}'] = 0
-                        self.fcast_table[f'cop_{plant}'] = 0
-
-                    # if plant was updated, save this to the spec file
-                    self.plant_dict[plant]["fcast_last_update"] = self.ts_delivery_current
-                    with open(f"{self.path_prosumer}/config_plants.json", "w") as write_file:
-                        json.dump(self.plant_dict, write_file)
-
-            # These forecasts are handled separately from those for plants
-            # LEM prices are forecast either naively (same as yesterday)
-            if self.config_dict["mpc_price_fcast"] == "naive":
-                last_update = self.config_dict.get("mpc_price_fcast_last_update", 0)
-                period_update = self.config_dict.get("mpc_price_fcast_update_period")
-
-                if self.ts_delivery_current - last_update >= period_update:
-                    # return all predicted values in one list
-                    df_temp = self.__update_single_forecast(
-                        fcast=self.config_dict["mpc_price_fcast"],
-                        fcast_horizon=self.config_dict["mpc_horizon"] + period_update//900,
-                        filepath=f"{self.path_prosumer}/price_history.ft",
-                        column="weighted_average_price",
-                    )
-                    df_temp.rename(columns={'weighted_average_price': f'price'}, inplace=True)
-                    self.fcast_table = self.fcast_table.join(df_temp, how="outer", lsuffix=f"duplicate")
-
-                    self.config_dict["mpc_price_fcast_last_update"] = self.ts_delivery_current
-                    with open(f"{self.path_prosumer}/config_account.json", "w") as write_file:
-                        json.dump(self.config_dict, write_file)
-            # or flat (market price is always exactly the average between the market floor and ceiling)
-            else:
-                self.fcast_table[f'price'] = (self.config_dict["max_bid"] + self.config_dict["min_offer"]) / 2
-
-            # Levies prices always perform a naive forecast. Perfect forecasts require the retailer/network operator
-            # to post settlement prices on the market in advance
-
-            df_temp = self.__update_single_forecast(
-                        fcast="naive",
-                        column="price_energy_levies_positive",
-                        fcast_horizon=self.config_dict["mpc_horizon"],
-                        filepath=f"{self.path_prosumer}/price_history.ft"
-                        )
-
-            self.fcast_table = self.fcast_table.join(df_temp, how="outer", lsuffix="duplicate")
-            df_temp = self.__update_single_forecast(
-                        fcast="naive",
-                        column="price_energy_levies_negative",
-                        fcast_horizon=self.config_dict["mpc_horizon"],
-                        filepath=f"{self.path_prosumer}/price_history.ft"
-                        )
-            self.fcast_table = self.fcast_table.join(df_temp, how="outer", lsuffix="duplicate")
-
-            # drop duplicates from the table and then throw away old data
-            self.fcast_table.drop(list(self.fcast_table.filter(regex='duplicate')), axis=1, inplace=True)
-            self.fcast_table = self.fcast_table[self.fcast_table.index >= self.ts_delivery_current]
-
-    # very internal functions
-
-    def __update_single_forecast(self,
-                                 id_plant=None,
-                                 fcast=None,
-                                 fcast_horizon=None,
-                                 filepath=None,
-                                 column="power"):
-        """
-        Takes the forecast model "fcast" for plant "id_plant" and applies it to the data in "column" of "filepath" and returns a forecast
-        starting at ts_delivery_current for "fcast_horizon" steps.
-
-        id_plant is optional as price forecasts don't require a plant to be attached.
-
-        :param id_plant: string, id of plant to be forecast
-        :param fcast: string, type of fcast model to be used e.g. "sarma" or "perfect"
-        :param fcast_horizon: int, how many timesteps should the forecast contain?
-        :param filepath: string, path to the data
-        :param column: string, name of the data column to be forecast
-<<<<<<< HEAD
-=======
-
-        :return obj: float, RMSE of the SARMA model
-
-        """
-
-        if id_plant is not None:
-            fcast_param = self.plant_dict[id_plant].get("fcast_param")
-            fcast_order = self.plant_dict[id_plant].get("fcast_order")
->>>>>>> ac1681b1
-
-            if fcast_horizon is None:
-                fcast_horizon = self.config_dict["mpc_horizon"] + \
-                                self.plant_dict[id_plant].get("fcast_update_period", 900) // 900
-
-<<<<<<< HEAD
-        """
-
-        if id_plant is not None:
-            fcast_param = self.plant_dict[id_plant].get("fcast_param")
-            fcast_order = self.plant_dict[id_plant].get("fcast_order")
-
-            if fcast_horizon is None:
-                fcast_horizon = self.config_dict["mpc_horizon"] + \
-                                self.plant_dict[id_plant].get("fcast_update_period", 900) // 900
-
-=======
->>>>>>> ac1681b1
-        if fcast is None:
-            fcast = self.plant_dict[id_plant].get("fcast")
-
-        if filepath is None:
-            filepath = f"{self.path_prosumer}/raw_data_{id_plant}.ft"
-
-        if fcast == "sarma":
-            # return sarma forecast on data
-
-            # read historical values and create time series to be utilities from
-            df_in = ft.read_dataframe(filepath)
-            df_in.set_index("timestamp", inplace=True)
-            y = list(df_in[(df_in.index <= self.ts_delivery_current - 900)][column]
-                     / df_in[(df_in.index <= self.ts_delivery_current - 900)][column].max()*2)
-
-            # import model hyperparameters
-            par = fcast_param
-            order = fcast_order
-            # season lengths
-            s1 = order[6]
-            s2 = order[10]
-            # set mean value of data to zero
-            mean_data = np.mean(y)
-            for step in range(len(y)):
-                y[step] = y[step] - mean_data
-
-            y_hat = y
-            y_hat.extend([0] * fcast_horizon)
-            y_res_est = [0] * (len(y_hat))
-            # calculate model residuals
-
-            for t in range(len(y) - 2 * s2, len(y)):
-                y_res_est[t] = y[t]  # first term of SARMA -> residual[t] = y[t] - (ar1*y[t-1] + ma1*residual[t-1] ... )
-                par_pointer = 0  # pointer used for establishing dynamic order SARIMA equations
-                for lag in range(1, order[0] + 1):  # AR
-                    y_res_est[t] -= par[par_pointer] * y[t - lag]
-                    par_pointer += 1
-                for lag in range(1, order[2] + 1):  # MA
-                    y_res_est[t] -= par[par_pointer] * y_res_est[t - lag]
-                    par_pointer += 1
-                for lag in range(1, order[3] + 1):  # SAR 1
-                    y_res_est[t] -= par[par_pointer] * (y[t - lag * s1])
-                    par_pointer += 1
-                for lag in range(1, order[5] + 1):  # SAR 2
-                    y_res_est[t] -= par[par_pointer] * (y[t - lag * s2])
-                    par_pointer += 1
-                for lag in range(1, order[7] + 1):  # SMA 1
-                    y_res_est[t] -= par[par_pointer] * (y_res_est[t - lag * s1])
-                    par_pointer += 1
-                for lag in range(1, order[9] + 1):  # SMA 2
-                    y_res_est[t] -= par[par_pointer] * (y_res_est[t - lag * s2])
-                    par_pointer += 1
-
-            for t in range(len(y) - fcast_horizon, len(y)):
-                y_hat[t] = y[t]  # first term of SARMA -> y[t] = ar1*y[t-1] + ma1*residual[t-1] ...
-                par_pointer = 0  # pointer used for establishing dynamic order SARIMA equations
-                for lag in range(1, order[0] + 1):  # AR
-                    y_hat[t] += par[par_pointer] * y_hat[t - lag]
-                    par_pointer += 1
-                for lag in range(1, order[2] + 1):  # MA
-                    y_hat[t] += par[par_pointer] * y_res_est[t - lag]
-                    par_pointer += 1
-                for lag in range(1, order[3] + 1):  # SAR 1
-                    y_hat[t] += par[par_pointer] * (y_hat[t - lag * s1])
-                    par_pointer += 1
-                for lag in range(1, order[5] + 1):  # SAR 2
-                    y_hat[t] += par[par_pointer] * (y_hat[t - lag * s2])
-                    par_pointer += 1
-                for lag in range(1, order[7] + 1):  # SMA 1
-                    y_hat[t] += par[par_pointer] * (y_res_est[t - lag * s1])
-                    par_pointer += 1
-                for lag in range(1, order[9] + 1):  # SMA 2
-                    y_hat[t] += par[par_pointer] * (y_res_est[t - lag * s2])
-                    par_pointer += 1
-            fcast = y_hat[-fcast_horizon:]
-            # set mean value of data back to actual mean
-            for step in range(len(fcast)):
-                fcast[step] += mean_data
-                fcast[step] = [self.ts_delivery_current + step*900,
-                               fcast[step] * df_in[(df_in.index <= self.ts_delivery_current - 900)][column].max()/2]
-            df_fcast = pd.DataFrame(fcast, columns=("timestamp", column)).set_index("timestamp")
-            return df_fcast
-
-        elif fcast == "perfect":
-            # perfect knowledge of the future
-            df_in = ft.read_dataframe(filepath)
-            df_in.set_index("timestamp", inplace=True)
-            df_y_hat = df_in[(self.ts_delivery_current <= df_in.index)
-                             & (df_in.index <= self.ts_delivery_current + 900 * fcast_horizon)][column].to_frame()
-            return df_y_hat
-
-        elif fcast == "naive":
-            # naive forecast, today will be the average of the previous 1 days
-            # read historical values and create time series to be utilities from
-            df_in = ft.read_dataframe(filepath)
-            df_in.set_index("timestamp", inplace=True)
-            y = list(df_in[(df_in.index <= self.ts_delivery_current - 900)][column])
-
-            y_hat = []
-            ts_pt = self.ts_delivery_current
-            for step in range(-fcast_horizon, 0, 1):
-                val = sum([y[step - i * 96] for i in range(1)])
-                y_hat.append([ts_pt, val / 1])
-                ts_pt += 900
-
-            df_y_hat = pd.DataFrame(y_hat, columns=("timestamp", column)).set_index("timestamp")
-            return df_y_hat
-
-        elif fcast == "naive_average":
-            # naive forecast, today will be the average of the previous 7 days
-            # read historical values and create time series to be utilities from
-            df_in = ft.read_dataframe(filepath)
-            df_in.set_index("timestamp", inplace=True)
-            y = list(df_in[(df_in.index <= self.ts_delivery_current - 900)][column])
-            y_hat = []
-            ts_pt = self.ts_delivery_current
-            for step in range(-fcast_horizon, 0, 1):
-                val = sum([y[step - i * 96] for i in range(7)])
-                y_hat.append([ts_pt, val / 7])
-                ts_pt += 900
-
-            df_y_hat = pd.DataFrame(y_hat, columns=("timestamp", column)).set_index("timestamp")
-
-            return df_y_hat
-
-        elif fcast == "aggregator":
-            # return a zero forecast if plant is aggregated
-            df_in = ft.read_dataframe(filepath)
-            df_in.set_index("timestamp", inplace=True)
-            df_y_hat = df_in[(self.ts_delivery_current <= df_in.index)
-                             & (df_in.index <= self.ts_delivery_current + 900 * fcast_horizon - 1)][column]
-            df_y_hat[column] = 0
-            return df_y_hat
-
-        elif fcast == "smoothed":
-            # moving average "perfect filter" forecast
-            df_in = ft.read_dataframe(filepath)
-            df_in.set_index("timestamp", inplace=True)
-            raw_pred_temp = list(df_in[(self.ts_delivery_current - 900 * fcast_param <= df_in.index)
-                                 & (df_in.index <= self.ts_delivery_current
-                                    + 900 * fcast_horizon - 1 + 900 * fcast_param)]
-                                 [column])
-            y_hat = []
-
-            ts_pt = self.ts_delivery_current
-
-            for step in range(0, fcast_horizon):
-
-                temp_val = raw_pred_temp[step + fcast_param]
-                for i in range(1, fcast_param + 1):
-                    temp_val += raw_pred_temp[step + fcast_param + i]
-                    temp_val += raw_pred_temp[step + fcast_param - i]
-                temp_val /= 2 * fcast_param + 1
-
-                y_hat.append([ts_pt, temp_val])
-                ts_pt += 900
-
-            df_y_hat = pd.DataFrame(y_hat, columns=("timestamp", column)).set_index("timestamp")
-
-            return df_y_hat
-
-        elif fcast == "ev_close":
-            # "realistic" forecast for electric vehicles. As soon as the vehicle arrives, we know the SOC and for
-            # how long the vehicle will be available. Nothing is knows beyond the current charging cycle
-            df_in = ft.read_dataframe(filepath)
-            df_in.set_index("timestamp", inplace=True)
-            df_in = df_in[(self.ts_delivery_current <= df_in.index)
-                          & (df_in.index <= self.ts_delivery_current + 900 * fcast_horizon - 1)]
-            df_y_hat = df_in
-            state_vehicle = 1
-            for ix, row in df_in.iterrows():
-                if row["availability"] == 0:
-                    state_vehicle = 0
-                df_y_hat.loc[ix, column] = row[column] * state_vehicle
-            return df_y_hat
-
-        elif fcast == "nn":
-            # neural network for pv plant
-            # load saved neural network model
-            path = pathlib.Path(filepath)
-            nn_model = self.tf.keras.models.load_model(path.parent.joinpath(f"fcast_model_{id_plant}.hdf5"))
-            # set forecasting timeframe
-            ts_d_start = self.ts_delivery_current
-            ts_d_end = self.ts_delivery_current + 900 * (1 + self.config_dict["mpc_horizon"]
-                                                         + self.plant_dict[id_plant].get("fcast_update_period") // 900)
-
-            # define input parameters and their ranges for data retrieval and normalization
-            input_par = {'temp': [-10 + 273.15, 35 + 273.15],
-                         'cloud_cover': [0, 100],
-                         'pop': [0, 100],
-                         'wind_speed': [0, 30],
-                         'wind_dir': [0, 360],
-                         'ghi': [0, 1000]}
-
-            # retrieve external data weather and pv power files in normalized form
-            forecasting_data_norm = self._prepare_data_weather(
-                path_objective=path,
-                input_par=input_par,
-                ts_d_first=ts_d_start,
-                ts_d_last=ts_d_end,
-                train_or_predict="predict",
-                real_fcasts=True)
-
-            # apply neural network, multiply normalized forecast by MPPC and set any stray negative forecasts to 0
-            x_fcast = forecasting_data_norm[input_par.keys()].to_numpy()
-            forecasting_data_norm["power_fcast"] = nn_model.predict(x_fcast, verbose=0)
-            forecasting_data_norm["power_fcast"] = forecasting_data_norm["power_fcast"] * forecasting_data_norm["mppc"]
-            forecasting_data_norm.loc[(forecasting_data_norm["power_fcast"] <= 0), "power_fcast"] = 0
-
-            # return forecast result
-            df_y_hat = forecasting_data_norm.reset_index()
-            df_y_hat.drop(df_y_hat.columns.difference(['ts_delivery_fcast', 'power_fcast']), axis=1, inplace=True)
-            df_y_hat.rename(columns={"ts_delivery_fcast": "timestamp", "power_fcast": "power"}, inplace=True)
-            return df_y_hat.set_index("timestamp")
-
-        elif fcast == "weather_perfect":
-            # perfect forecast on a weather parameter "column"
-            df_wind_perfect = \
-                pd.DataFrame(
-                    self.df_weather_history.loc[
-                        slice(self.ts_delivery_current, self.ts_delivery_current + 900 * fcast_horizon),
-                        slice(None)]
-                    [column].droplevel('ts_delivery_fcast'))
-            df_wind_perfect.index.name = "timestamp"
-            return df_wind_perfect
-
-        elif fcast == "weather_fcast":
-            # actual forecast on a weather parameter "column"
-            df_wind_fcast = \
-                pd.DataFrame(
-                    self.df_weather_fcast.loc[
-                        (slice(self.ts_delivery_current, self.ts_delivery_current),
-                         slice(self.ts_delivery_current, self.ts_delivery_current + 900 * fcast_horizon)),
-                        :]
-                    [column].droplevel('ts_delivery_current'))
-            df_wind_fcast.index.name = "timestamp"
-            return df_wind_fcast
-
-    def _prepare_data_weather(self,
-                              path_objective, input_par,
-                              ts_d_first, ts_d_last,
-                              train_or_predict="train", real_fcasts=True):
-
-        # get weather history for correct range
-        training_data = self.df_weather_history.loc[(slice(ts_d_first, ts_d_last), slice(None))]
-        training_data = training_data.drop(training_data.columns.difference(input_par.keys()), axis=1)
-
-        # for solar PV forecasts, create the maximum potential power curve, essentially the clear sky index for this
-        # location
-        df_raw_data = ft.read_dataframe(f"{path_objective}").set_index("timestamp")
-        if "mppc" not in df_raw_data.columns:
-            df_raw_data = self._calc_mppc(df_raw_data)
-            ft.write_dataframe(df_raw_data.reset_index(), f"{path_objective}")
-
-        # cut raw data to the required length
-        df_raw_data = df_raw_data[(df_raw_data.index >= ts_d_first) & (df_raw_data.index <= ts_d_last)]
-
-        if train_or_predict == "train" or real_fcasts is False:
-            # get power and MPPC data for this location if we are training
-            training_data["power"] = list(df_raw_data["power"])
-            training_data["mppc"] = list(df_raw_data["mppc"])
-            nn_data_normalized = training_data.copy()
-
-        elif real_fcasts:
-            # get weather forecast if we are forecasting
-            fcasting_data = self.df_weather_fcast.loc[(slice(self.ts_delivery_current, self.ts_delivery_current),
-                                                       slice(self.ts_delivery_current, ts_d_last)), :].copy()
-            fcasting_data["mppc"] = list(df_raw_data["mppc"])
-            nn_data_normalized = fcasting_data.copy()
-
-        # normalize input data for forecast models
-        for key in input_par.keys():
-            var_range = input_par[key][1] - input_par[key][0]
-            nn_data_normalized[key] = \
-                nn_data_normalized[key].sub(input_par[key][0]).div(var_range)
-
-        # if we are training PV models, the forecast power should be normalized to maximum potential power
-        if train_or_predict == "train":
-            nn_data_normalized = nn_data_normalized[nn_data_normalized["mppc"] >= 0.05]
-            nn_data_normalized["power"] = \
-                nn_data_normalized["power"].div(nn_data_normalized["mppc"], fill_value=0)
-        return nn_data_normalized
-
-    def _retrieve_fcast_table(self):
-        if os.path.exists(f"{self.path_prosumer}/fcasts_current.ft"):
-            self.fcast_table = ft.read_dataframe(f"{self.path_prosumer}/fcasts_current.ft").set_index("timestamp")
-        else:
-            ts_init = [[ts, 0] for ts in range(self.ts_delivery_current,
-                                               self.ts_delivery_current + self.config_dict["mpc_horizon"] * 900,
-                                               900)]
-            self.fcast_table = pd.DataFrame(ts_init,
-                                            columns=["timestamp", f"power_{self.config_dict['id_meter_grid']}"]
-                                            ).set_index("timestamp")
-
-    @staticmethod
-    def _sarma_objective(par, training_data, order=None):
-        """
-        Calculates the RMSE of the forecast model "par" of order "order" on the training data.
-        Used for training of SARMA models.
-
-        :param par: list, SARMA model parameters to be evaluated
-        :param training_data: list, training data the model should be evaluated on
-        :param order: list, order of the SARMA model, see config.YAML for further explanation
-
-        :return obj: float, RMSE of the SARMA model
-        """
-        if order is None:
-            order = [3, 0, 3, 3, 0, 3, 96, 2, 0, 2, 96 * 7]
-        # par contains parameters in order
-        # y contains training data for model to be build on
-        # order -> [ar, i, ma, s1_ar, s1_i, s1_ma, s1_len, s2_ar, s2_i, s2_ma, s2_len]
-
-        # season lengths
-        s1 = order[6]
-        s2 = order[10]
-        # time series to be fitted
-        y = training_data
-        # training steps to start and end on
-        step_start = s2 * 2
-        step_end = len(y)
-
-        # array of residuals as estimated by model
-        res_est = [0] * (len(y) + 1)
-
-        # set mean value of data to zero
-        y_mean = np.mean(y)
-        y = np.array(y) - y_mean
-
-        # squared error, objective
-        err = [0] * (len(y) + 1)
-<<<<<<< HEAD
-        factor_correction = 1
-=======
-
->>>>>>> ac1681b1
-        # calculate model residuals for training data
-        for t in range(step_start, step_end):
-            par_pointer = 0  # pointer used for establishing dynamic order SARIMA equations
-            res_est[t] = y[t]  # first term of SARMA -> residual[t] = y[t] - (ar1*y[t-1] + ma1*residual[t-1] ... )
-            # AR terms of equation
-            for lag in range(1, order[0] + 1):
-                res_est[t] -= par[par_pointer] * y[t - lag]
-                par_pointer += 1
-            # MA terms of equation
-            for lag in range(1, order[2] + 1):
-                res_est[t] -= par[par_pointer] * res_est[t - lag]
-                par_pointer += 1
-            # season 1 AR terms of equation
-            for lag in range(1, order[3] + 1):
-                res_est[t] -= par[par_pointer] * (y[t - lag * s1])
-                par_pointer += 1
-            # season 2 AR terms of equation
-            for lag in range(1, order[5] + 1):  # SAR 2
-                res_est[t] -= par[par_pointer] * (y[t - lag * s2])
-                par_pointer += 1
-            # season 1 MA terms of equation
-            for lag in range(1, order[7] + 1):  # SMA 1
-                res_est[t] -= par[par_pointer] * (res_est[t - lag * s1])
-                par_pointer += 1
-            # season 2 MA terms of equation
-            for lag in range(1, order[9] + 1):  # SMA 2
-                res_est[t] -= par[par_pointer] * (res_est[t - lag * s2])
-                par_pointer += 1
-            # calculate mean squared error
-            err[t] = res_est[t]
-            # calculate APE
-        # return RMSE as objective value
-        return np.sqrt(np.mean(np.square(err)))
-
-    def _train_sarma(self, id_plant, column):
-<<<<<<< HEAD
-=======
-
->>>>>>> ac1681b1
-        """
-        Trains a SARMA model of the given order and the set initial parameters
-        and returns the optimized model parameters.
-
-        :param id_plant: string, id of the plant model to be trained
-        :param column
-        :return optimal_param: list, new SARMA model parameters after training
-        """
-
-        # read historical values and create time series to be utilities from
-        df_in = ft.read_dataframe(f"{self.path_prosumer}/raw_data_{id_plant}.ft")
-        df_in.set_index("timestamp", inplace=True)
-
-        y = list(df_in[(df_in.index < self.ts_delivery_prev)][column] /
-                 df_in[(df_in.index < self.ts_delivery_prev)][column].max()*2)
-
-        # import model hyper parameters
-        order = self.plant_dict[id_plant]["fcast_order"]
-
-        # season lengths
-        s1 = order[6]
-        s2 = order[10]
-
-        # resize input dataset to match training time
-        training_time = s2 * order[7] + 3000
-        y = y[-training_time:]
-
-        # generate random starting point for optimization if no initial parameters are supplied
-<<<<<<< HEAD
-        init = self.plant_dict[id_plant]["fcast_param"]
-=======
-        init = self.plant_dict[id_plant]["fcast_order"]
->>>>>>> ac1681b1
-
-        if init is None:
-            target = 3
-            while target > 1 or target < 0.9:
-                init = []
-                for i in range(sum(order) - s1 - s2):
-                    init.append(random.random() * 0.5 - 0.1)
-                target = sum(init)
-
-        # execute a gradient search on the model parameters to minimize the RMSE
-<<<<<<< HEAD
-        result = self.sp_minimize(self._sarma_objective,
-                                  x0=init,
-                                  method="SLSQP",
-                                  args=(y, order),
-                                  tol=1e-4)
-=======
-        result = sp_minimize(self._sarma_objective,
-                             x0=init,
-                             method="SLSQP",
-                             args=(y, order),
-                             tol=1e-4)
->>>>>>> ac1681b1
-
-        # extract optimal fcast parameters
-        optimal_param = []
-        for val in result.x:
-            optimal_param.append(val)
-        optimal_param = [round(num, 3) for num in optimal_param]
-
-        self.plant_dict[id_plant]["fcast_param"] = optimal_param
-        # save forecast parameters to file
-        with open(f"{self.path_prosumer}/config_plants.json", "w") as write_file:
-            json.dump(self.plant_dict, write_file)
-
-    @staticmethod
-    def _calc_mppc(df_raw_data):
-        df_raw_data["mppc"] = 0
-        for ix, row in df_raw_data.iterrows():
-            mppc = 0
-            t_since_start = ix - df_raw_data.index[0]
-            for j in range(1, 20):
-                if j * 86400 <= t_since_start:
-                    mppc = max(mppc, df_raw_data.loc[ix - j * 86400, "power"])
-            df_raw_data.loc[ix, "mppc"] = mppc
-        return df_raw_data
-
-    def _train_pv_neural_net(self, path_objective, id_plant):
-        """
-        Train and save artificial neural network model for weather-based forecasts (pv, wind, heat pump)
-
-        """
-        # define input parameters and their ranges for data retrieval and normalization
-        input_par = {'temp': [-10 + 273.15, 35 + 273.15],
-                     'cloud_cover': [0, 100],
-                     'pop': [0, 100],
-                     'wind_speed': [0, 30],
-                     'wind_dir': [0, 360],
-                     'ghi': [0, 1000]}
-
-        # training period of 30 days
-        ts_d_first = self.ts_delivery_prev - 86400 * 30
-        ts_d_last = self.ts_delivery_prev
-
-        # retrieve training data from the weather and pv power files in normalized form, then shuffle it
-        training_data_norm = self._prepare_data_weather(path_objective=path_objective,
-                                                        input_par=input_par,
-                                                        ts_d_first=ts_d_first,
-                                                        ts_d_last=ts_d_last)
-
-        training_data_norm = training_data_norm.sample(frac=1, replace=False)
-
-        # select training and validation data, 20 and 80% of dataset respectively
-        validation_data = training_data_norm.tail(n=int(len(training_data_norm) * 0.2)).copy()
-        training_data = training_data_norm.head(n=int(len(training_data_norm) * 0.8)).copy()
-
-        x_train = training_data[input_par.keys()].to_numpy()
-        x_val = validation_data[input_par.keys()].to_numpy()
-        y_train = training_data["power"].to_numpy()
-        y_val = validation_data["power"].to_numpy()
-
-        # prepare data for neural network training
-        buffer_size = 100
-        batch_size = 16
-
-<<<<<<< HEAD
-        train_data = self.tf.data.Dataset.from_tensor_slices((x_train, y_train))
-        train_data = train_data.repeat(5)
-        train_data = train_data.shuffle(buffer_size).batch(batch_size)
-
-        val_data = self.tf.data.Dataset.from_tensor_slices((x_val, y_val))
-=======
-        train_data = tf.data.Dataset.from_tensor_slices((x_train, y_train))
-        train_data = train_data.repeat(5)
-        train_data = train_data.shuffle(buffer_size).batch(batch_size)
-
-        val_data = tf.data.Dataset.from_tensor_slices((x_val, y_val))
->>>>>>> ac1681b1
-        val_data = val_data.shuffle(buffer_size).batch(batch_size)
-
-        # internal function that slows down learning rate the further training progresses
-        def scheduler(epoch, lr):
-            if epoch > 10:
-<<<<<<< HEAD
-                return lr * self.tf.math.exp(-0.1)
-            return lr
-
-        callback_lr = self.tf.keras.callbacks.LearningRateScheduler(scheduler)
-        # define callback for early training stoppage in case no more progress is made for 10 steps
-        callback_es = self.tf.keras.callbacks.EarlyStopping(monitor='val_loss',
-                                    patience=10,
-                                    restore_best_weights=True)
-
-        optimizer = self.tf.keras.optimizers.Adam(learning_rate=0.001)
-
-        # define neural network layers
-        model = self.tf.keras.models.Sequential([
-            self.tf.keras.layers.Dense(26, activation="relu", input_shape=(len(input_par),)),
-            self.tf.keras.layers.Dense(10, activation="relu"),
-            self.tf.keras.layers.Dense(1),
-=======
-                return lr * tf.math.exp(-0.1)
-            return lr
-
-        callback_lr = tf.keras.callbacks.LearningRateScheduler(scheduler)
-        # define callback for early training stoppage in case no more progress is made for 10 steps
-        callback_es = tf.keras.callbacks.EarlyStopping(monitor='val_loss',
-                                                       patience=10,
-                                                       restore_best_weights=True)
-
-        optimizer = tf.keras.optimizers.Adam(learning_rate=0.001)
-
-        # define neural network layers
-        model = tf.keras.models.Sequential([
-            tf.keras.layers.Dense(26, activation="relu", input_shape=(len(input_par),)),
-            tf.keras.layers.Dense(10, activation="relu"),
-            tf.keras.layers.Dense(1),
->>>>>>> ac1681b1
-        ])
-        model.compile(optimizer=optimizer, loss='mse')
-        model.fit(train_data, epochs=60, verbose=0, validation_data=val_data,
-                  callbacks=[callback_lr, callback_es])
-
-        # save neural network to the directory for later retrieval
-        path = pathlib.Path(path_objective)
-        model.save(path.parent.joinpath(f"fcast_model_{id_plant}.hdf5"))
-
-    @staticmethod
-    def _lookup(x, x_axis, y_axis):
-        """
-        Static internal method:
-        Perform lookup on provided table. Find y-value for desired x-value
-
-        :param x: x-value to look up
-        :param x_axis: x-axis of lookup table
-        :param y_axis: y-value of lookup table
-
-        :return: float, y-value corresponding to x-value input
-        """
-        if x <= x_axis[0]:
-            return y_axis[0]
-        if x >= x_axis[-1]:
-            return y_axis[-1]
-
-        i = bisect_left(x_axis, x)
-        k = (x - x_axis[i - 1]) / (x_axis[i] - x_axis[i - 1])
-        y = k * (y_axis[i] - y_axis[i - 1]) + y_axis[i - 1]
-        return y+__author__ = "sdlumpp"
+__credits__ = []
+__license__ = ""
+__maintainer__ = "sdlumpp"
+__email__ = "sebastian.lumpp@tum.de"
+
+import warnings
+import random
+import json
+import pathlib
+import os
+import feather as ft
+import numpy as np
+import pandas as pd
+from bisect import bisect_left
+
+# suppress tensorflow warnings because there are always some drivers for some graphics card missing.
+os.environ['TF_CPP_MIN_LOG_LEVEL'] = '2'  # or any {'0', '1', '2', '3'}
+
+
+class ForecastManager:
+
+    """
+    ForecastManager provides functions for the forecasting of prosumer time series.
+
+    Forecasting is divided into two steps: model retraining and forecast update.
+
+    Retraining is the step in which historical data are analysed and model weights reassigned.
+    Forecast update is the application of the trained model to the most recent input data to generate a new forecast.
+
+    The most recent forecast for each plant is saved to prosumer/fcasts_current.ft for the model predictive controller
+    and market agent to make use of.
+
+    Retraining and update frequencies are specified in the plant configuration files.
+
+    Public methods:
+
+        __init__ :         Self explanatory
+
+        update_forecasts:  Retrains and updates all plant forecasts as well as price forecasts for the Prosumer class.
+                           Results are saved to the fcast_table DataFrame.
+
+    """
+
+    def __init__(self, prosumer_obj):
+        """Create instance of ForecastManager.
+
+        :param prosumer_obj: the Prosumer object that owns this instance of ForecastManager
+
+        """
+        self.path_prosumer = prosumer_obj.path
+        self.config_dict = prosumer_obj.config_dict
+        self.plant_dict = prosumer_obj.plant_dict
+
+        self.fcast_table = None
+        for plant in self.plant_dict:
+            if self.plant_dict[plant].get("fcast", None) in ["nn"]:
+                import tensorflow as tf
+                self.tf = tf
+            elif self.plant_dict[plant].get("fcast", None) in ["sarma"]:
+                from scipy.optimize import minimize as sp_minimize
+                self.sp_minimize = sp_minimize
+
+        # set current timestamp from system clock or keyword arg
+        self.t_now = prosumer_obj.t_now
+
+        # derive previous and next timestamps
+        self.ts_delivery_prev = prosumer_obj.ts_delivery_prev
+        self.ts_delivery_current = prosumer_obj.ts_delivery_current
+
+        # organize weather data
+        self.df_weather_history = prosumer_obj.df_weather_history
+        self.df_weather_fcast = prosumer_obj.df_weather_fcast
+
+    def update_forecasts(self):
+
+        """Public function that calls retraining and updating functions for all plants and prices required by the parent
+           Prosumer instance.
+
+           :return: None
+              """
+        # retrain forecast models as required
+        self._retrain_forecasts()
+
+        # retrieve most recent forecast results, update and save back to file
+        self._retrieve_fcast_table()
+        self._update_all_forecasts()
+        ft.write_dataframe(self.fcast_table.reset_index(), f"{self.path_prosumer}/fcasts_current.ft")
+
+    # internal functions
+
+    def _retrain_forecasts(self):
+        # iterate through all plants owned by the Prosumer instance
+        for plant in self.plant_dict:
+            # check when the models were last retrained and how often they should be retrained
+            last_retrain = self.plant_dict[plant].get("fcast_last_retrain", 0)
+            period_retrain = self.plant_dict[plant].get("fcast_retraining_period", 900)
+
+            if self.ts_delivery_current - last_retrain >= period_retrain:
+
+                # currently only sarma and PV neural networks can be retrained
+                if self.plant_dict[plant].get("fcast") == "sarma":
+                    # sarma algorithm has issues with objective value overflow, suppress these warnings as the function
+                    # works just fine
+                    with warnings.catch_warnings():
+                        warnings.simplefilter("ignore")
+                        self._train_sarma(id_plant=plant, column="power")
+                        # set plant as retrained if it was actually done
+                        self.plant_dict[plant]["fcast_last_retrain"] = self.ts_delivery_current
+
+                elif self.plant_dict[plant].get("fcast") == "nn":
+                    # the only implementer neural network is the PV neural network
+                    # model is automatically saved to file
+                    self._train_pv_neural_net(path_objective=f"{self.path_prosumer}/raw_data_{plant}.ft",
+                                              id_plant=plant)
+                    # set plant as retrained if it was actually done
+                    self.plant_dict[plant]["fcast_last_retrain"] = self.ts_delivery_current
+
+        # save retraining timestamps to file
+        with open(f"{self.path_prosumer}/config_plants.json", "w") as write_file:
+            json.dump(self.plant_dict, write_file)
+
+    def _update_all_forecasts(self):
+        # update forecasts for all plants operated by the owning Prosumer instance
+        if self.config_dict["mpc_horizon"] > 0:
+            # get forecasts for physical plants
+
+            for plant in self.plant_dict:
+                # check last update time
+                last_update = self.plant_dict[plant].get("fcast_last_update", 0)
+                period_update = self.plant_dict[plant].get("fcast_update_period", 900)
+
+                # if time for forecasts to be updated again, do it!
+                if self.ts_delivery_current - last_update >= period_update:
+                    if self.plant_dict[plant].get("type") in ["pv", "fixedgen"]:
+                        # retrieve forecast for pv and fixed_gen plants, scale PU forecast by plant power
+                        df_temp = self.__update_single_forecast(id_plant=plant)
+                        df_temp["power"] *= self.plant_dict[plant].get("power")
+                        # rename column and merge into forecast table
+                        df_temp.rename(columns={'power': f'power_{plant}'}, inplace=True)
+                        self.fcast_table = self.fcast_table.join(df_temp, how="outer", lsuffix=f"duplicate")
+
+                    elif self.plant_dict[plant].get("type") in ["wind"]:
+                        # retrieve forecast for wind plants
+                        df_temp = self.__update_single_forecast(id_plant=plant, column="wind_speed")
+                        df_temp.rename(columns={'wind_speed': f'wind_speed_{plant}'}, inplace=True)
+
+                        # translate wind speed into power generation according to plant spec file
+                        with open(f"{self.path_prosumer}/spec_{plant}.json") as read_file:
+                            spec_file = json.load(read_file)
+
+                        lookup_ws = spec_file["wind_speed_m/s"]
+                        lookup_power = spec_file["power_pu"]
+
+                        list_ws = list(df_temp[f"wind_speed_{plant}"])
+                        list_power = []
+                        for ws in list_ws:
+                            list_power.append(
+                                self._lookup(ws, lookup_ws, lookup_power) * self.plant_dict[plant]["power"])
+
+                        df_temp[f"power_{plant}"] = list_power
+
+                        # merge into forecast table
+                        self.fcast_table = self.fcast_table.join(df_temp, how="outer", lsuffix="duplicate")
+
+                    elif self.plant_dict[plant].get("type") == "hh":
+                        # retrieve hh forecast and merge into forecast table
+                        df_temp = self.__update_single_forecast(id_plant=plant)
+                        df_temp.rename(columns={'power': f'power_{plant}'}, inplace=True)
+                        self.fcast_table = self.fcast_table.join(df_temp, how="outer", lsuffix=f"duplicate")
+
+                    elif self.plant_dict[plant].get("type") == "bat":
+                        # Battery is not forecast.
+                        # We create the columns for power and soc to be set by the controller later
+                        self.fcast_table[f'power_{plant}'] = 0
+                        self.fcast_table[f'soc_{plant}'] = 0
+
+                    elif self.plant_dict[plant].get("type") == "ev":
+                        # retrieve electric vehicle forecasts for availability AND distance driven
+                        df_temp = self.__update_single_forecast(id_plant=plant, column="availability")
+                        df_temp.rename(columns={'availability': f'availability_{plant}'}, inplace=True)
+                        self.fcast_table = self.fcast_table.join(df_temp, how="outer", lsuffix=f"duplicate")
+
+                        df_temp = self.__update_single_forecast(id_plant=plant, column="distance_driven")
+                        df_temp.rename(columns={'distance_driven': f'distance_driven_{plant}'}, inplace=True)
+                        self.fcast_table = self.fcast_table.join(df_temp, how="outer", lsuffix=f"duplicate")
+                        # empty columns created for EV analogously to battery
+                        self.fcast_table[f'power_{plant}'] = 0
+                        self.fcast_table[f'soc_{plant}'] = 0
+                        self.fcast_table[f'soc_min_{plant}'] = 0
+
+                    elif self.plant_dict[plant].get("type") == "hp":
+                        # retrieve heat pump temperature forecasts
+                        weather_fcast = "weather_perfect" if self.plant_dict[plant].get("fcast") == "perfect" else "weather_fcast"
+                        df_temp = self.__update_single_forecast(id_plant=plant,
+                                                                fcast=weather_fcast, column="temp")
+
+                        df_temp.rename(columns={'temp': f'temp_{plant}'}, inplace=True)
+                        self.fcast_table = self.fcast_table.join(df_temp, how="outer", lsuffix=f"duplicate")
+
+                        # retrieve heat load forecasts
+                        df_temp = self.__update_single_forecast(id_plant=plant, column="heat")
+                        df_temp.rename(columns={'heat': f'heat_{plant}'}, inplace=True)
+                        self.fcast_table = self.fcast_table.join(df_temp, how="outer", lsuffix=f"duplicate")
+
+                        # empty columns created for HP analogously to battery
+                        self.fcast_table[f'power_{plant}'] = 0
+                        self.fcast_table[f'soc_{plant}'] = 0
+                        self.fcast_table[f'cop_{plant}'] = 0
+
+                    # if plant was updated, save this to the spec file
+                    self.plant_dict[plant]["fcast_last_update"] = self.ts_delivery_current
+                    with open(f"{self.path_prosumer}/config_plants.json", "w") as write_file:
+                        json.dump(self.plant_dict, write_file)
+
+            # These forecasts are handled separately from those for plants
+            # LEM prices are forecast either naively (same as yesterday)
+            if self.config_dict["mpc_price_fcast"] == "naive":
+                last_update = self.config_dict.get("mpc_price_fcast_last_update", 0)
+                period_update = self.config_dict.get("mpc_price_fcast_update_period")
+
+                if self.ts_delivery_current - last_update >= period_update:
+                    # return all predicted values in one list
+                    df_temp = self.__update_single_forecast(
+                        fcast=self.config_dict["mpc_price_fcast"],
+                        fcast_horizon=self.config_dict["mpc_horizon"] + period_update//900,
+                        filepath=f"{self.path_prosumer}/price_history.ft",
+                        column="weighted_average_price",
+                    )
+                    df_temp.rename(columns={'weighted_average_price': f'price'}, inplace=True)
+                    self.fcast_table = self.fcast_table.join(df_temp, how="outer", lsuffix=f"duplicate")
+
+                    self.config_dict["mpc_price_fcast_last_update"] = self.ts_delivery_current
+                    with open(f"{self.path_prosumer}/config_account.json", "w") as write_file:
+                        json.dump(self.config_dict, write_file)
+            # or flat (market price is always exactly the average between the market floor and ceiling)
+            else:
+                self.fcast_table[f'price'] = (self.config_dict["max_bid"] + self.config_dict["min_offer"]) / 2
+
+            # Levies prices always perform a naive forecast. Perfect forecasts require the retailer/network operator
+            # to post settlement prices on the market in advance
+
+            df_temp = self.__update_single_forecast(
+                        fcast="naive",
+                        column="price_energy_levies_positive",
+                        fcast_horizon=self.config_dict["mpc_horizon"],
+                        filepath=f"{self.path_prosumer}/price_history.ft"
+                        )
+
+            self.fcast_table = self.fcast_table.join(df_temp, how="outer", lsuffix="duplicate")
+            df_temp = self.__update_single_forecast(
+                        fcast="naive",
+                        column="price_energy_levies_negative",
+                        fcast_horizon=self.config_dict["mpc_horizon"],
+                        filepath=f"{self.path_prosumer}/price_history.ft"
+                        )
+            self.fcast_table = self.fcast_table.join(df_temp, how="outer", lsuffix="duplicate")
+
+            # drop duplicates from the table and then throw away old data
+            self.fcast_table.drop(list(self.fcast_table.filter(regex='duplicate')), axis=1, inplace=True)
+            self.fcast_table = self.fcast_table[self.fcast_table.index >= self.ts_delivery_current]
+
+    # very internal functions
+
+    def __update_single_forecast(self,
+                                 id_plant=None,
+                                 fcast=None,
+                                 fcast_horizon=None,
+                                 filepath=None,
+                                 column="power"):
+        """
+        Takes the forecast model "fcast" for plant "id_plant" and applies it to the data in "column" of "filepath" and returns a forecast
+        starting at ts_delivery_current for "fcast_horizon" steps.
+
+        id_plant is optional as price forecasts don't require a plant to be attached.
+
+        :param id_plant: string, id of plant to be forecast
+        :param fcast: string, type of fcast model to be used e.g. "sarma" or "perfect"
+        :param fcast_horizon: int, how many timesteps should the forecast contain?
+        :param filepath: string, path to the data
+        :param column: string, name of the data column to be forecast
+
+        :return obj: float, RMSE of the SARMA model
+
+        """
+
+        if id_plant is not None:
+            fcast_param = self.plant_dict[id_plant].get("fcast_param")
+            fcast_order = self.plant_dict[id_plant].get("fcast_order")
+
+            if fcast_horizon is None:
+                fcast_horizon = self.config_dict["mpc_horizon"] + \
+                                self.plant_dict[id_plant].get("fcast_update_period", 900) // 900
+
+        if fcast is None:
+            fcast = self.plant_dict[id_plant].get("fcast")
+
+        if filepath is None:
+            filepath = f"{self.path_prosumer}/raw_data_{id_plant}.ft"
+
+        if fcast == "sarma":
+            # return sarma forecast on data
+
+            # read historical values and create time series to be utilities from
+            df_in = ft.read_dataframe(filepath)
+            df_in.set_index("timestamp", inplace=True)
+            y = list(df_in[(df_in.index <= self.ts_delivery_current - 900)][column]
+                     / df_in[(df_in.index <= self.ts_delivery_current - 900)][column].max()*2)
+
+            # import model hyperparameters
+            par = fcast_param
+            order = fcast_order
+            # season lengths
+            s1 = order[6]
+            s2 = order[10]
+            # set mean value of data to zero
+            mean_data = np.mean(y)
+            for step in range(len(y)):
+                y[step] = y[step] - mean_data
+
+            y_hat = y
+            y_hat.extend([0] * fcast_horizon)
+            y_res_est = [0] * (len(y_hat))
+            # calculate model residuals
+
+            for t in range(len(y) - 2 * s2, len(y)):
+                y_res_est[t] = y[t]  # first term of SARMA -> residual[t] = y[t] - (ar1*y[t-1] + ma1*residual[t-1] ... )
+                par_pointer = 0  # pointer used for establishing dynamic order SARIMA equations
+                for lag in range(1, order[0] + 1):  # AR
+                    y_res_est[t] -= par[par_pointer] * y[t - lag]
+                    par_pointer += 1
+                for lag in range(1, order[2] + 1):  # MA
+                    y_res_est[t] -= par[par_pointer] * y_res_est[t - lag]
+                    par_pointer += 1
+                for lag in range(1, order[3] + 1):  # SAR 1
+                    y_res_est[t] -= par[par_pointer] * (y[t - lag * s1])
+                    par_pointer += 1
+                for lag in range(1, order[5] + 1):  # SAR 2
+                    y_res_est[t] -= par[par_pointer] * (y[t - lag * s2])
+                    par_pointer += 1
+                for lag in range(1, order[7] + 1):  # SMA 1
+                    y_res_est[t] -= par[par_pointer] * (y_res_est[t - lag * s1])
+                    par_pointer += 1
+                for lag in range(1, order[9] + 1):  # SMA 2
+                    y_res_est[t] -= par[par_pointer] * (y_res_est[t - lag * s2])
+                    par_pointer += 1
+
+            for t in range(len(y) - fcast_horizon, len(y)):
+                y_hat[t] = y[t]  # first term of SARMA -> y[t] = ar1*y[t-1] + ma1*residual[t-1] ...
+                par_pointer = 0  # pointer used for establishing dynamic order SARIMA equations
+                for lag in range(1, order[0] + 1):  # AR
+                    y_hat[t] += par[par_pointer] * y_hat[t - lag]
+                    par_pointer += 1
+                for lag in range(1, order[2] + 1):  # MA
+                    y_hat[t] += par[par_pointer] * y_res_est[t - lag]
+                    par_pointer += 1
+                for lag in range(1, order[3] + 1):  # SAR 1
+                    y_hat[t] += par[par_pointer] * (y_hat[t - lag * s1])
+                    par_pointer += 1
+                for lag in range(1, order[5] + 1):  # SAR 2
+                    y_hat[t] += par[par_pointer] * (y_hat[t - lag * s2])
+                    par_pointer += 1
+                for lag in range(1, order[7] + 1):  # SMA 1
+                    y_hat[t] += par[par_pointer] * (y_res_est[t - lag * s1])
+                    par_pointer += 1
+                for lag in range(1, order[9] + 1):  # SMA 2
+                    y_hat[t] += par[par_pointer] * (y_res_est[t - lag * s2])
+                    par_pointer += 1
+            fcast = y_hat[-fcast_horizon:]
+            # set mean value of data back to actual mean
+            for step in range(len(fcast)):
+                fcast[step] += mean_data
+                fcast[step] = [self.ts_delivery_current + step*900,
+                               fcast[step] * df_in[(df_in.index <= self.ts_delivery_current - 900)][column].max()/2]
+            df_fcast = pd.DataFrame(fcast, columns=("timestamp", column)).set_index("timestamp")
+            return df_fcast
+
+        elif fcast == "perfect":
+            # perfect knowledge of the future
+            df_in = ft.read_dataframe(filepath)
+            df_in.set_index("timestamp", inplace=True)
+            df_y_hat = df_in[(self.ts_delivery_current <= df_in.index)
+                             & (df_in.index <= self.ts_delivery_current + 900 * fcast_horizon)][column].to_frame()
+            return df_y_hat
+
+        elif fcast == "naive":
+            # naive forecast, today will be the average of the previous 1 days
+            # read historical values and create time series to be utilities from
+            df_in = ft.read_dataframe(filepath)
+            df_in.set_index("timestamp", inplace=True)
+            y = list(df_in[(df_in.index <= self.ts_delivery_current - 900)][column])
+
+            y_hat = []
+            ts_pt = self.ts_delivery_current
+            for step in range(-fcast_horizon, 0, 1):
+                val = sum([y[step - i * 96] for i in range(1)])
+                y_hat.append([ts_pt, val / 1])
+                ts_pt += 900
+
+            df_y_hat = pd.DataFrame(y_hat, columns=("timestamp", column)).set_index("timestamp")
+            return df_y_hat
+
+        elif fcast == "naive_average":
+            # naive forecast, today will be the average of the previous 7 days
+            # read historical values and create time series to be utilities from
+            df_in = ft.read_dataframe(filepath)
+            df_in.set_index("timestamp", inplace=True)
+            y = list(df_in[(df_in.index <= self.ts_delivery_current - 900)][column])
+            y_hat = []
+            ts_pt = self.ts_delivery_current
+            for step in range(-fcast_horizon, 0, 1):
+                val = sum([y[step - i * 96] for i in range(7)])
+                y_hat.append([ts_pt, val / 7])
+                ts_pt += 900
+
+            df_y_hat = pd.DataFrame(y_hat, columns=("timestamp", column)).set_index("timestamp")
+
+            return df_y_hat
+
+        elif fcast == "aggregator":
+            # return a zero forecast if plant is aggregated
+            df_in = ft.read_dataframe(filepath)
+            df_in.set_index("timestamp", inplace=True)
+            df_y_hat = df_in[(self.ts_delivery_current <= df_in.index)
+                             & (df_in.index <= self.ts_delivery_current + 900 * fcast_horizon - 1)][column]
+            df_y_hat[column] = 0
+            return df_y_hat
+
+        elif fcast == "smoothed":
+            # moving average "perfect filter" forecast
+            df_in = ft.read_dataframe(filepath)
+            df_in.set_index("timestamp", inplace=True)
+            raw_pred_temp = list(df_in[(self.ts_delivery_current - 900 * fcast_param <= df_in.index)
+                                 & (df_in.index <= self.ts_delivery_current
+                                    + 900 * fcast_horizon - 1 + 900 * fcast_param)]
+                                 [column])
+            y_hat = []
+
+            ts_pt = self.ts_delivery_current
+
+            for step in range(0, fcast_horizon):
+
+                temp_val = raw_pred_temp[step + fcast_param]
+                for i in range(1, fcast_param + 1):
+                    temp_val += raw_pred_temp[step + fcast_param + i]
+                    temp_val += raw_pred_temp[step + fcast_param - i]
+                temp_val /= 2 * fcast_param + 1
+
+                y_hat.append([ts_pt, temp_val])
+                ts_pt += 900
+
+            df_y_hat = pd.DataFrame(y_hat, columns=("timestamp", column)).set_index("timestamp")
+
+            return df_y_hat
+
+        elif fcast == "ev_close":
+            # "realistic" forecast for electric vehicles. As soon as the vehicle arrives, we know the SOC and for
+            # how long the vehicle will be available. Nothing is knows beyond the current charging cycle
+            df_in = ft.read_dataframe(filepath)
+            df_in.set_index("timestamp", inplace=True)
+            df_in = df_in[(self.ts_delivery_current <= df_in.index)
+                          & (df_in.index <= self.ts_delivery_current + 900 * fcast_horizon - 1)]
+            df_y_hat = df_in
+            state_vehicle = 1
+            for ix, row in df_in.iterrows():
+                if row["availability"] == 0:
+                    state_vehicle = 0
+                df_y_hat.loc[ix, column] = row[column] * state_vehicle
+            return df_y_hat
+
+        elif fcast == "nn":
+            # neural network for pv plant
+            # load saved neural network model
+            path = pathlib.Path(filepath)
+            nn_model = self.tf.keras.models.load_model(path.parent.joinpath(f"fcast_model_{id_plant}.hdf5"))
+            # set forecasting timeframe
+            ts_d_start = self.ts_delivery_current
+            ts_d_end = self.ts_delivery_current + 900 * (1 + self.config_dict["mpc_horizon"]
+                                                         + self.plant_dict[id_plant].get("fcast_update_period") // 900)
+
+            # define input parameters and their ranges for data retrieval and normalization
+            input_par = {'temp': [-10 + 273.15, 35 + 273.15],
+                         'cloud_cover': [0, 100],
+                         'pop': [0, 100],
+                         'wind_speed': [0, 30],
+                         'wind_dir': [0, 360],
+                         'ghi': [0, 1000]}
+
+            # retrieve external data weather and pv power files in normalized form
+            forecasting_data_norm = self._prepare_data_weather(
+                path_objective=path,
+                input_par=input_par,
+                ts_d_first=ts_d_start,
+                ts_d_last=ts_d_end,
+                train_or_predict="predict",
+                real_fcasts=True)
+
+            # apply neural network, multiply normalized forecast by MPPC and set any stray negative forecasts to 0
+            x_fcast = forecasting_data_norm[input_par.keys()].to_numpy()
+            forecasting_data_norm["power_fcast"] = nn_model.predict(x_fcast, verbose=0)
+            forecasting_data_norm["power_fcast"] = forecasting_data_norm["power_fcast"] * forecasting_data_norm["mppc"]
+            forecasting_data_norm.loc[(forecasting_data_norm["power_fcast"] <= 0), "power_fcast"] = 0
+
+            # return forecast result
+            df_y_hat = forecasting_data_norm.reset_index()
+            df_y_hat.drop(df_y_hat.columns.difference(['ts_delivery_fcast', 'power_fcast']), axis=1, inplace=True)
+            df_y_hat.rename(columns={"ts_delivery_fcast": "timestamp", "power_fcast": "power"}, inplace=True)
+            return df_y_hat.set_index("timestamp")
+
+        elif fcast == "weather_perfect":
+            # perfect forecast on a weather parameter "column"
+            df_wind_perfect = \
+                pd.DataFrame(
+                    self.df_weather_history.loc[
+                        slice(self.ts_delivery_current, self.ts_delivery_current + 900 * fcast_horizon),
+                        slice(None)]
+                    [column].droplevel('ts_delivery_fcast'))
+            df_wind_perfect.index.name = "timestamp"
+            return df_wind_perfect
+
+        elif fcast == "weather_fcast":
+            # actual forecast on a weather parameter "column"
+            df_wind_fcast = \
+                pd.DataFrame(
+                    self.df_weather_fcast.loc[
+                        (slice(self.ts_delivery_current, self.ts_delivery_current),
+                         slice(self.ts_delivery_current, self.ts_delivery_current + 900 * fcast_horizon)),
+                        :]
+                    [column].droplevel('ts_delivery_current'))
+            df_wind_fcast.index.name = "timestamp"
+            return df_wind_fcast
+
+    def _prepare_data_weather(self,
+                              path_objective, input_par,
+                              ts_d_first, ts_d_last,
+                              train_or_predict="train", real_fcasts=True):
+
+        # get weather history for correct range
+        training_data = self.df_weather_history.loc[(slice(ts_d_first, ts_d_last), slice(None))]
+        training_data = training_data.drop(training_data.columns.difference(input_par.keys()), axis=1)
+
+        # for solar PV forecasts, create the maximum potential power curve, essentially the clear sky index for this
+        # location
+        df_raw_data = ft.read_dataframe(f"{path_objective}").set_index("timestamp")
+        if "mppc" not in df_raw_data.columns:
+            df_raw_data = self._calc_mppc(df_raw_data)
+            ft.write_dataframe(df_raw_data.reset_index(), f"{path_objective}")
+
+        # cut raw data to the required length
+        df_raw_data = df_raw_data[(df_raw_data.index >= ts_d_first) & (df_raw_data.index <= ts_d_last)]
+
+        if train_or_predict == "train" or real_fcasts is False:
+            # get power and MPPC data for this location if we are training
+            training_data["power"] = list(df_raw_data["power"])
+            training_data["mppc"] = list(df_raw_data["mppc"])
+            nn_data_normalized = training_data.copy()
+
+        elif real_fcasts:
+            # get weather forecast if we are forecasting
+            fcasting_data = self.df_weather_fcast.loc[(slice(self.ts_delivery_current, self.ts_delivery_current),
+                                                       slice(self.ts_delivery_current, ts_d_last)), :].copy()
+            fcasting_data["mppc"] = list(df_raw_data["mppc"])
+            nn_data_normalized = fcasting_data.copy()
+
+        # normalize input data for forecast models
+        for key in input_par.keys():
+            var_range = input_par[key][1] - input_par[key][0]
+            nn_data_normalized[key] = \
+                nn_data_normalized[key].sub(input_par[key][0]).div(var_range)
+
+        # if we are training PV models, the forecast power should be normalized to maximum potential power
+        if train_or_predict == "train":
+            nn_data_normalized = nn_data_normalized[nn_data_normalized["mppc"] >= 0.05]
+            nn_data_normalized["power"] = \
+                nn_data_normalized["power"].div(nn_data_normalized["mppc"], fill_value=0)
+        return nn_data_normalized
+
+    def _retrieve_fcast_table(self):
+        if os.path.exists(f"{self.path_prosumer}/fcasts_current.ft"):
+            self.fcast_table = ft.read_dataframe(f"{self.path_prosumer}/fcasts_current.ft").set_index("timestamp")
+        else:
+            ts_init = [[ts, 0] for ts in range(self.ts_delivery_current,
+                                               self.ts_delivery_current + self.config_dict["mpc_horizon"] * 900,
+                                               900)]
+            self.fcast_table = pd.DataFrame(ts_init,
+                                            columns=["timestamp", f"power_{self.config_dict['id_meter_grid']}"]
+                                            ).set_index("timestamp")
+
+    @staticmethod
+    def _sarma_objective(par, training_data, order=None):
+        """
+        Calculates the RMSE of the forecast model "par" of order "order" on the training data.
+        Used for training of SARMA models.
+
+        :param par: list, SARMA model parameters to be evaluated
+        :param training_data: list, training data the model should be evaluated on
+        :param order: list, order of the SARMA model, see config.YAML for further explanation
+
+        :return obj: float, RMSE of the SARMA model
+        """
+        if order is None:
+            order = [3, 0, 3, 3, 0, 3, 96, 2, 0, 2, 96 * 7]
+        # par contains parameters in order
+        # y contains training data for model to be build on
+        # order -> [ar, i, ma, s1_ar, s1_i, s1_ma, s1_len, s2_ar, s2_i, s2_ma, s2_len]
+
+        # season lengths
+        s1 = order[6]
+        s2 = order[10]
+        # time series to be fitted
+        y = training_data
+        # training steps to start and end on
+        step_start = s2 * 2
+        step_end = len(y)
+
+        # array of residuals as estimated by model
+        res_est = [0] * (len(y) + 1)
+
+        # set mean value of data to zero
+        y_mean = np.mean(y)
+        y = np.array(y) - y_mean
+
+        # squared error, objective
+        err = [0] * (len(y) + 1)
+
+        # calculate model residuals for training data
+        for t in range(step_start, step_end):
+            par_pointer = 0  # pointer used for establishing dynamic order SARIMA equations
+            res_est[t] = y[t]  # first term of SARMA -> residual[t] = y[t] - (ar1*y[t-1] + ma1*residual[t-1] ... )
+            # AR terms of equation
+            for lag in range(1, order[0] + 1):
+                res_est[t] -= par[par_pointer] * y[t - lag]
+                par_pointer += 1
+            # MA terms of equation
+            for lag in range(1, order[2] + 1):
+                res_est[t] -= par[par_pointer] * res_est[t - lag]
+                par_pointer += 1
+            # season 1 AR terms of equation
+            for lag in range(1, order[3] + 1):
+                res_est[t] -= par[par_pointer] * (y[t - lag * s1])
+                par_pointer += 1
+            # season 2 AR terms of equation
+            for lag in range(1, order[5] + 1):  # SAR 2
+                res_est[t] -= par[par_pointer] * (y[t - lag * s2])
+                par_pointer += 1
+            # season 1 MA terms of equation
+            for lag in range(1, order[7] + 1):  # SMA 1
+                res_est[t] -= par[par_pointer] * (res_est[t - lag * s1])
+                par_pointer += 1
+            # season 2 MA terms of equation
+            for lag in range(1, order[9] + 1):  # SMA 2
+                res_est[t] -= par[par_pointer] * (res_est[t - lag * s2])
+                par_pointer += 1
+            # calculate mean squared error
+            err[t] = res_est[t]
+            # calculate APE
+        # return RMSE as objective value
+        return np.sqrt(np.mean(np.square(err)))
+
+    def _train_sarma(self, id_plant, column):
+        """
+        Trains a SARMA model of the given order and the set initial parameters
+        and returns the optimized model parameters.
+
+        :param id_plant: string, id of the plant model to be trained
+        :param column
+        :return optimal_param: list, new SARMA model parameters after training
+        """
+
+        # read historical values and create time series to be utilities from
+        df_in = ft.read_dataframe(f"{self.path_prosumer}/raw_data_{id_plant}.ft")
+        df_in.set_index("timestamp", inplace=True)
+
+        y = list(df_in[(df_in.index < self.ts_delivery_prev)][column] /
+                 df_in[(df_in.index < self.ts_delivery_prev)][column].max()*2)
+
+        # import model hyper parameters
+        order = self.plant_dict[id_plant]["fcast_order"]
+
+        # season lengths
+        s1 = order[6]
+        s2 = order[10]
+
+        # resize input dataset to match training time
+        training_time = s2 * order[7] + 3000
+        y = y[-training_time:]
+
+        # generate random starting point for optimization if no initial parameters are supplied
+        init = self.plant_dict[id_plant]["fcast_param"]
+
+        if init is None:
+            target = 3
+            while target > 1 or target < 0.9:
+                init = []
+                for i in range(sum(order) - s1 - s2):
+                    init.append(random.random() * 0.5 - 0.1)
+                target = sum(init)
+
+        # execute a gradient search on the model parameters to minimize the RMSE
+
+        result = self.sp_minimize(self._sarma_objective,
+                                  x0=init,
+                                  method="SLSQP",
+                                  args=(y, order),
+                                  tol=1e-4)
+
+        # extract optimal fcast parameters
+        optimal_param = []
+        for val in result.x:
+            optimal_param.append(val)
+        optimal_param = [round(num, 3) for num in optimal_param]
+
+        self.plant_dict[id_plant]["fcast_param"] = optimal_param
+        # save forecast parameters to file
+        with open(f"{self.path_prosumer}/config_plants.json", "w") as write_file:
+            json.dump(self.plant_dict, write_file)
+
+    @staticmethod
+    def _calc_mppc(df_raw_data):
+        df_raw_data["mppc"] = 0
+        for ix, row in df_raw_data.iterrows():
+            mppc = 0
+            t_since_start = ix - df_raw_data.index[0]
+            for j in range(1, 20):
+                if j * 86400 <= t_since_start:
+                    mppc = max(mppc, df_raw_data.loc[ix - j * 86400, "power"])
+            df_raw_data.loc[ix, "mppc"] = mppc
+        return df_raw_data
+
+    def _train_pv_neural_net(self, path_objective, id_plant):
+        """
+        Train and save artificial neural network model for weather-based forecasts (pv, wind, heat pump)
+
+        """
+        # define input parameters and their ranges for data retrieval and normalization
+        input_par = {'temp': [-10 + 273.15, 35 + 273.15],
+                     'cloud_cover': [0, 100],
+                     'pop': [0, 100],
+                     'wind_speed': [0, 30],
+                     'wind_dir': [0, 360],
+                     'ghi': [0, 1000]}
+
+        # training period of 30 days
+        ts_d_first = self.ts_delivery_prev - 86400 * 30
+        ts_d_last = self.ts_delivery_prev
+
+        # retrieve training data from the weather and pv power files in normalized form, then shuffle it
+        training_data_norm = self._prepare_data_weather(path_objective=path_objective,
+                                                        input_par=input_par,
+                                                        ts_d_first=ts_d_first,
+                                                        ts_d_last=ts_d_last)
+
+        training_data_norm = training_data_norm.sample(frac=1, replace=False)
+
+        # select training and validation data, 20 and 80% of dataset respectively
+        validation_data = training_data_norm.tail(n=int(len(training_data_norm) * 0.2)).copy()
+        training_data = training_data_norm.head(n=int(len(training_data_norm) * 0.8)).copy()
+
+        x_train = training_data[input_par.keys()].to_numpy()
+        x_val = validation_data[input_par.keys()].to_numpy()
+        y_train = training_data["power"].to_numpy()
+        y_val = validation_data["power"].to_numpy()
+
+        # prepare data for neural network training
+        buffer_size = 100
+        batch_size = 16
+
+        train_data = self.tf.data.Dataset.from_tensor_slices((x_train, y_train))
+        train_data = train_data.repeat(5)
+        train_data = train_data.shuffle(buffer_size).batch(batch_size)
+
+        val_data = self.tf.data.Dataset.from_tensor_slices((x_val, y_val))
+
+        val_data = val_data.shuffle(buffer_size).batch(batch_size)
+
+        # internal function that slows down learning rate the further training progresses
+        def scheduler(epoch, lr):
+            if epoch > 10:
+                return lr * self.tf.math.exp(-0.1)
+            return lr
+
+        callback_lr = self.tf.keras.callbacks.LearningRateScheduler(scheduler)
+        # define callback for early training stoppage in case no more progress is made for 10 steps
+        callback_es = self.tf.keras.callbacks.EarlyStopping(monitor='val_loss',
+                                    patience=10,
+                                    restore_best_weights=True)
+
+        optimizer = self.tf.keras.optimizers.Adam(learning_rate=0.001)
+
+        # define neural network layers
+        model = self.tf.keras.models.Sequential([
+            self.tf.keras.layers.Dense(26, activation="relu", input_shape=(len(input_par),)),
+            self.tf.keras.layers.Dense(10, activation="relu"),
+            self.tf.keras.layers.Dense(1),
+        ])
+        model.compile(optimizer=optimizer, loss='mse')
+        model.fit(train_data, epochs=60, verbose=0, validation_data=val_data,
+                  callbacks=[callback_lr, callback_es])
+
+        # save neural network to the directory for later retrieval
+        path = pathlib.Path(path_objective)
+        model.save(path.parent.joinpath(f"fcast_model_{id_plant}.hdf5"))
+
+    @staticmethod
+    def _lookup(x, x_axis, y_axis):
+        """
+        Static internal method:
+        Perform lookup on provided table. Find y-value for desired x-value
+
+        :param x: x-value to look up
+        :param x_axis: x-axis of lookup table
+        :param y_axis: y-value of lookup table
+
+        :return: float, y-value corresponding to x-value input
+        """
+        if x <= x_axis[0]:
+            return y_axis[0]
+        if x >= x_axis[-1]:
+            return y_axis[-1]
+
+        i = bisect_left(x_axis, x)
+        k = (x - x_axis[i - 1]) / (x_axis[i] - x_axis[i - 1])
+        y = k * (y_axis[i] - y_axis[i - 1]) + y_axis[i - 1]
+        return y